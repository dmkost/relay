--- conflicted
+++ resolved
@@ -63,11 +63,7 @@
     /// Currently standardized on name UserReportV2 to avoid clashing with the old UserReport.
     /// TODO(jferg): Rename this to UserFeedback once old UserReport is deprecated.
     UserReportV2 = 14,
-<<<<<<< HEAD
-    /// Metric bucket.
-=======
     /// Metric buckets.
->>>>>>> e35db964
     MetricBucket = 15,
     //
     // IMPORTANT: After adding a new entry to DataCategory, go to the `relay-cabi` subfolder and run
