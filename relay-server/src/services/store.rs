--- conflicted
+++ resolved
@@ -35,11 +35,7 @@
 use crate::services::processor::Processed;
 use crate::statsd::RelayCounters;
 use crate::utils::{
-<<<<<<< HEAD
-    self, ArrayEncoding, BucketEncoder, ExtractionMode, FormDataIter, TypedEnvelope,
-=======
-    is_rolled_out, ArrayEncoding, BucketEncoder, ExtractionMode, FormDataIter, TypedEnvelope,
->>>>>>> 8a99fca0
+    ArrayEncoding, BucketEncoder, ExtractionMode, FormDataIter, TypedEnvelope,
 };
 
 /// Fallback name used for attachment items without a `filename` header.
