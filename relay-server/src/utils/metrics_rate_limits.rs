--- conflicted
+++ resolved
@@ -67,40 +67,26 @@
         _ => 0,
     };
 
-<<<<<<< HEAD
-    let has_profile =
-        matches!(mri.name, "usage" | "duration") && metric.tag(PROFILE_TAG) == Some("true");
-=======
     let has_profile = matches!(mri.name.as_ref(), "usage" | "duration")
         && metric.tag(PROFILE_TAG) == Some("true");
->>>>>>> caac49f1
 
     Some(TransactionCount { count, has_profile })
 }
 
-<<<<<<< HEAD
-#[derive(Debug, Clone, Copy, PartialEq, Eq)]
-pub enum ExtractionMode {
-    Usage,
-=======
 /// Wether to extract transaction and profile count based on the usage or duration metric.
 #[derive(Debug, Clone, Copy, PartialEq, Eq)]
 pub enum ExtractionMode {
     /// Use the usage count metric.
     Usage,
     /// Use the duration distribution metric.
->>>>>>> caac49f1
     Duration,
 }
 
 impl ExtractionMode {
-<<<<<<< HEAD
-=======
     /// Utility function for creating an [`ExtractionMode`].
     ///
     /// Returns [`ExtractionMode::Usage`] when passed `true`,
     /// [`ExtractionMode::Duration`] otherwise.
->>>>>>> caac49f1
     pub fn from_usage(usage: bool) -> Self {
         if usage {
             Self::Usage
@@ -110,11 +96,6 @@
     }
 }
 
-<<<<<<< HEAD
-#[derive(Debug, Clone, Copy)]
-pub struct TransactionCount {
-    pub count: usize,
-=======
 /// Return value of [`extract_transaction_count`], containing the extracted
 /// count of transactions and wether they have associated profiles.
 #[derive(Debug, Clone, Copy)]
@@ -122,7 +103,6 @@
     /// Number of transactions.
     pub count: usize,
     /// Whether the transactions have associated profiles.
->>>>>>> caac49f1
     pub has_profile: bool,
 }
 
