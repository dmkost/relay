use std::collections::BTreeMap;
use std::error::Error;
use std::io::Write;
use std::sync::Arc;
use std::time::{Duration, Instant};

use anyhow::Context;
use brotli::CompressorWriter as BrotliEncoder;
use bytes::Bytes;
use chrono::{DateTime, Utc};
use flate2::write::{GzEncoder, ZlibEncoder};
use flate2::Compression;
use relay_base_schema::project::{ProjectId, ProjectKey};
use relay_common::time::UnixTimestamp;
use relay_config::{Config, HttpEncoding};
use relay_dynamic_config::{ErrorBoundary, Feature, GlobalConfig};
use relay_event_normalization::{
    ClockDriftProcessor, DynamicMeasurementsConfig, MeasurementsConfig, NormalizeProcessorConfig,
    TransactionNameConfig,
};
use relay_event_normalization::{GeoIpLookup, RawUserAgentInfo};
use relay_event_schema::processor::{self, process_value, ProcessingAction, ProcessingState};
use relay_event_schema::protocol::{Event, EventType, IpAddr, Metrics, NetworkReportError};
use relay_filter::FilterStatKey;
use relay_metrics::aggregator::partition_buckets;
use relay_metrics::aggregator::AggregatorConfig;
use relay_metrics::{Bucket, BucketsView, MergeBuckets, MetricMeta, MetricNamespace};
use relay_pii::{scrub_graphql, PiiAttachmentsProcessor, PiiConfigError, PiiProcessor};
use relay_profiling::ProfileId;
use relay_protocol::{Annotated, Value};
use relay_quotas::{DataCategory, ItemScoping, RateLimits, ReasonCode, Scoping};
use relay_sampling::evaluation::{MatchedRuleIds, ReservoirCounters, ReservoirEvaluator};

use relay_statsd::metric;
use relay_system::{Addr, FromMessage, NoResponse, Service};
use tokio::sync::Semaphore;

#[cfg(feature = "processing")]
use {
    crate::actors::project_cache::UpdateRateLimits,
    crate::utils::{EnvelopeLimiter, ItemAction, MetricsLimiter},
    relay_event_normalization::{StoreConfig, StoreProcessor},
    relay_metrics::{Aggregator, RedisMetricMetaStore},
    relay_quotas::{RateLimitingError, RedisRateLimiter},
    relay_redis::RedisPool,
    symbolic_unreal::{Unreal4Error, Unreal4ErrorKind},
};

use crate::actors::envelopes::{EnvelopeManager, SendEnvelope, SendEnvelopeError, SubmitEnvelope};
use crate::actors::outcome::{DiscardReason, Outcome, TrackOutcome};
use crate::actors::project::ProjectState;
use crate::actors::project_cache::{AddMetricMeta, ProjectCache};
use crate::actors::test_store::TestStore;
use crate::actors::upstream::{SendRequest, UpstreamRelay};
use crate::envelope::{AttachmentType, ContentType, Envelope, Item, ItemType, SourceQuantities};
use crate::extractors::{PartialDsn, RequestMeta};
use crate::metrics_extraction::transactions::types::ExtractMetricsError;
use crate::metrics_extraction::transactions::{ExtractedMetrics, TransactionExtractor};
use crate::service::ServiceError;
use crate::statsd::{RelayCounters, RelayHistograms, RelayTimers};
use crate::utils::{
    self, extract_transaction_count, ExtractionMode, ManagedEnvelope, SamplingResult,
};

mod dynamic_sampling;
mod event;
mod profile;
mod replay;
mod report;
mod session;
mod span;
#[cfg(feature = "processing")]
mod unreal;

/// The minimum clock drift for correction to apply.
const MINIMUM_CLOCK_DRIFT: Duration = Duration::from_secs(55 * 60);

/// An error returned when handling [`ProcessEnvelope`].
#[derive(Debug, thiserror::Error)]
pub enum ProcessingError {
    #[error("invalid json in event")]
    InvalidJson(#[source] serde_json::Error),

    #[error("invalid message pack event payload")]
    InvalidMsgpack(#[from] rmp_serde::decode::Error),

    #[cfg(feature = "processing")]
    #[error("invalid unreal crash report")]
    InvalidUnrealReport(#[source] Unreal4Error),

    #[error("event payload too large")]
    PayloadTooLarge,

    #[error("invalid transaction event")]
    InvalidTransaction,

    #[error("envelope processor failed")]
    ProcessingFailed(#[from] ProcessingAction),

    #[error("duplicate {0} in event")]
    DuplicateItem(ItemType),

    #[error("failed to extract event payload")]
    NoEventPayload,

    #[error("missing project id in DSN")]
    MissingProjectId,

    #[error("invalid security report type: {0:?}")]
    InvalidSecurityType(Bytes),

    #[error("invalid security report")]
    InvalidSecurityReport(#[source] serde_json::Error),

    #[error("invalid nel report")]
    InvalidNelReport(#[source] NetworkReportError),

    #[error("event filtered with reason: {0:?}")]
    EventFiltered(FilterStatKey),

    #[error("missing or invalid required event timestamp")]
    InvalidTimestamp,

    #[error("could not serialize event payload")]
    SerializeFailed(#[source] serde_json::Error),

    #[cfg(feature = "processing")]
    #[error("failed to apply quotas")]
    QuotasFailed(#[from] RateLimitingError),

    #[error("event dropped by sampling rule {0}")]
    Sampled(MatchedRuleIds),

    #[error("invalid pii config")]
    PiiConfigError(PiiConfigError),
}

impl ProcessingError {
    fn to_outcome(&self) -> Option<Outcome> {
        match *self {
            // General outcomes for invalid events
            Self::PayloadTooLarge => Some(Outcome::Invalid(DiscardReason::TooLarge)),
            Self::InvalidJson(_) => Some(Outcome::Invalid(DiscardReason::InvalidJson)),
            Self::InvalidMsgpack(_) => Some(Outcome::Invalid(DiscardReason::InvalidMsgpack)),
            Self::InvalidSecurityType(_) => {
                Some(Outcome::Invalid(DiscardReason::SecurityReportType))
            }
            Self::InvalidSecurityReport(_) => Some(Outcome::Invalid(DiscardReason::SecurityReport)),
            Self::InvalidNelReport(_) => Some(Outcome::Invalid(DiscardReason::InvalidJson)),
            Self::InvalidTransaction => Some(Outcome::Invalid(DiscardReason::InvalidTransaction)),
            Self::InvalidTimestamp => Some(Outcome::Invalid(DiscardReason::Timestamp)),
            Self::DuplicateItem(_) => Some(Outcome::Invalid(DiscardReason::DuplicateItem)),
            Self::NoEventPayload => Some(Outcome::Invalid(DiscardReason::NoEventPayload)),

            // Processing-only outcomes (Sentry-internal Relays)
            #[cfg(feature = "processing")]
            Self::InvalidUnrealReport(ref err)
                if err.kind() == Unreal4ErrorKind::BadCompression =>
            {
                Some(Outcome::Invalid(DiscardReason::InvalidCompression))
            }
            #[cfg(feature = "processing")]
            Self::InvalidUnrealReport(_) => Some(Outcome::Invalid(DiscardReason::ProcessUnreal)),

            // Internal errors
            Self::SerializeFailed(_) | Self::ProcessingFailed(_) => {
                Some(Outcome::Invalid(DiscardReason::Internal))
            }
            #[cfg(feature = "processing")]
            Self::QuotasFailed(_) => Some(Outcome::Invalid(DiscardReason::Internal)),
            Self::PiiConfigError(_) => Some(Outcome::Invalid(DiscardReason::ProjectStatePii)),

            // These outcomes are emitted at the source.
            Self::MissingProjectId => None,
            Self::EventFiltered(_) => None,
            Self::Sampled(_) => None,
        }
    }

    fn is_unexpected(&self) -> bool {
        self.to_outcome()
            .map_or(false, |outcome| outcome.is_unexpected())
    }

    fn should_keep_metrics(&self) -> bool {
        matches!(self, Self::Sampled(_))
    }
}

#[cfg(feature = "processing")]
impl From<Unreal4Error> for ProcessingError {
    fn from(err: Unreal4Error) -> Self {
        match err.kind() {
            Unreal4ErrorKind::TooLarge => Self::PayloadTooLarge,
            _ => ProcessingError::InvalidUnrealReport(err),
        }
    }
}

impl From<ExtractMetricsError> for ProcessingError {
    fn from(error: ExtractMetricsError) -> Self {
        match error {
            ExtractMetricsError::MissingTimestamp | ExtractMetricsError::InvalidTimestamp => {
                Self::InvalidTimestamp
            }
        }
    }
}

type ExtractedEvent = (Annotated<Event>, usize);

/// Checks if the Event includes unprintable fields.
#[cfg(feature = "processing")]
fn has_unprintable_fields(event: &Annotated<Event>) -> bool {
    fn is_unprintable(value: &&str) -> bool {
        value.chars().any(|c| {
            c == '\u{fffd}' // unicode replacement character
                || (c.is_control() && !c.is_whitespace()) // non-whitespace control characters
        })
    }
    if let Some(event) = event.value() {
        let env = event.environment.as_str().filter(is_unprintable);
        let release = event.release.as_str().filter(is_unprintable);
        env.is_some() || release.is_some()
    } else {
        false
    }
}

impl ExtractedMetrics {
    // TODO(ja): Move
    fn send_metrics(self, envelope: &Envelope, project_cache: Addr<ProjectCache>) {
        let project_key = envelope.meta().public_key();

        if !self.project_metrics.is_empty() {
            project_cache.send(MergeBuckets::new(project_key, self.project_metrics));
        }

        if !self.sampling_metrics.is_empty() {
            // If no sampling project state is available, we associate the sampling
            // metrics with the current project.
            //
            // project_without_tracing         -> metrics goes to self
            // dependent_project_with_tracing  -> metrics goes to root
            // root_project_with_tracing       -> metrics goes to root == self
            let sampling_project_key = utils::get_sampling_key(envelope).unwrap_or(project_key);
            project_cache.send(MergeBuckets::new(
                sampling_project_key,
                self.sampling_metrics,
            ));
        }
    }
}

fn source_quantities_from_buckets(
    buckets: &BucketsView,
    extraction_mode: ExtractionMode,
) -> SourceQuantities {
    buckets
        .iter()
        .filter_map(|bucket| extract_transaction_count(&bucket, extraction_mode))
        .fold(SourceQuantities::default(), |acc, c| {
            let profile_count = if c.has_profile { c.count } else { 0 };

            SourceQuantities {
                transactions: acc.transactions + c.count,
                profiles: acc.profiles + profile_count,
            }
        })
}

/// A state container for envelope processing.
#[derive(Debug)]
struct ProcessEnvelopeState<'a> {
    /// The extracted event payload.
    ///
    /// For Envelopes without event payloads, this contains `Annotated::empty`. If a single item has
    /// `creates_event`, the event is required and the pipeline errors if no payload can be
    /// extracted.
    event: Annotated<Event>,

    /// Track whether transaction metrics were already extracted.
    event_metrics_extracted: bool,

    /// Partial metrics of the Event during construction.
    ///
    /// The pipeline stages can add to this metrics objects. In `finalize_event`, the metrics are
    /// persisted into the Event. All modifications afterwards will have no effect.
    metrics: Metrics,

    /// A list of cumulative sample rates applied to this event.
    ///
    /// This element is obtained from the event or transaction item and re-serialized into the
    /// resulting item.
    sample_rates: Option<Value>,

    /// The result of a dynamic sampling operation on this envelope.
    ///
    /// The event will be kept if there's either no match, or there's a match and it was sampled.
    sampling_result: SamplingResult,

    /// Metrics extracted from items in the envelope.
    ///
    /// Relay can extract metrics for sessions and transactions, which is controlled by
    /// configuration objects in the project config.
    extracted_metrics: ExtractedMetrics,

    /// The state of the project that this envelope belongs to.
    project_state: Arc<ProjectState>,

    /// The state of the project that initiated the current trace.
    /// This is the config used for trace-based dynamic sampling.
    sampling_project_state: Option<Arc<ProjectState>>,

    /// The id of the project that this envelope is ingested into.
    ///
    /// This identifier can differ from the one stated in the Envelope's DSN if the key was moved to
    /// a new project or on the legacy endpoint. In that case, normalization will update the project
    /// ID.
    project_id: ProjectId,

    /// The managed envelope before processing.
    managed_envelope: ManagedEnvelope,

    /// The ID of the profile in the envelope, if a valid profile exists.
    profile_id: Option<ProfileId>,

    /// Reservoir evaluator that we use for dynamic sampling.
    reservoir: ReservoirEvaluator<'a>,

    /// Global config used for envelope processing.
    global_config: Arc<GlobalConfig>,
}

impl<'a> ProcessEnvelopeState<'a> {
    /// Returns a reference to the contained [`Envelope`].
    fn envelope(&self) -> &Envelope {
        self.managed_envelope.envelope()
    }

    /// Returns a mutable reference to the contained [`Envelope`].
    fn envelope_mut(&mut self) -> &mut Envelope {
        self.managed_envelope.envelope_mut()
    }

    /// Returns whether any item in the envelope creates an event in any relay.
    ///
    /// This is used to branch into the processing pipeline. If this function returns false, only
    /// rate limits are executed. If this function returns true, an event is created either in the
    /// current relay or in an upstream processing relay.
    fn creates_event(&self) -> bool {
        self.envelope().items().any(Item::creates_event)
    }

    /// Returns true if there is an event in the processing state.
    ///
    /// The event was previously removed from the Envelope. This returns false if there was an
    /// invalid event item.
    fn has_event(&self) -> bool {
        self.event.value().is_some()
    }

    /// Returns the event type if there is an event.
    ///
    /// If the event does not have a type, `Some(EventType::Default)` is assumed. If, in contrast, there
    /// is no event, `None` is returned.
    fn event_type(&self) -> Option<EventType> {
        self.event
            .value()
            .map(|event| event.ty.value().copied().unwrap_or_default())
    }

    /// Returns the data category if there is an event.
    ///
    /// The data category is computed from the event type. Both `Default` and `Error` events map to
    /// the `Error` data category. If there is no Event, `None` is returned.
    fn event_category(&self) -> Option<DataCategory> {
        self.event_type().map(DataCategory::from)
    }

    /// Removes the event payload from this processing state.
    #[cfg(feature = "processing")]
    fn remove_event(&mut self) {
        self.event = Annotated::empty();
    }
}

/// Response of the [`ProcessEnvelope`] message.
#[cfg_attr(not(feature = "processing"), allow(dead_code))]
pub struct ProcessEnvelopeResponse {
    /// The processed envelope.
    ///
    /// This is `Some` if the envelope passed inbound filtering and rate limiting. Invalid items are
    /// removed from the envelope. Otherwise, if the envelope is empty or the entire envelope needs
    /// to be dropped, this is `None`.
    pub envelope: Option<ManagedEnvelope>,
}

/// Applies processing to all contents of the given envelope.
///
/// Depending on the contents of the envelope and Relay's mode, this includes:
///
///  - Basic normalization and validation for all item types.
///  - Clock drift correction if the required `sent_at` header is present.
///  - Expansion of certain item types (e.g. unreal).
///  - Store normalization for event payloads in processing mode.
///  - Rate limiters and inbound filters on events in processing mode.
#[derive(Debug)]
pub struct ProcessEnvelope {
    pub envelope: ManagedEnvelope,
    pub project_state: Arc<ProjectState>,
    pub sampling_project_state: Option<Arc<ProjectState>>,
    pub reservoir_counters: ReservoirCounters,
    pub global_config: Arc<GlobalConfig>,
}

/// Parses a list of metrics or metric buckets and pushes them to the project's aggregator.
///
/// This parses and validates the metrics:
///  - For [`Metrics`](ItemType::Statsd), each metric is parsed separately, and invalid metrics are
///    ignored independently.
///  - For [`MetricBuckets`](ItemType::MetricBuckets), the entire list of buckets is parsed and
///    dropped together on parsing failure.
///  - Other items will be ignored with an error message.
///
/// Additionally, processing applies clock drift correction using the system clock of this Relay, if
/// the Envelope specifies the [`sent_at`](Envelope::sent_at) header.
#[derive(Debug)]
pub struct ProcessMetrics {
    /// A list of metric items.
    pub items: Vec<Item>,

    /// The target project.
    pub project_key: ProjectKey,

    /// The instant at which the request was received.
    pub start_time: Instant,

    /// The value of the Envelope's [`sent_at`](Envelope::sent_at) header for clock drift
    /// correction.
    pub sent_at: Option<DateTime<Utc>>,
}

/// Parses a list of metric meta items and pushes them to the project cache for aggregation.
#[derive(Debug)]
pub struct ProcessMetricMeta {
    /// A list of metric meta items.
    pub items: Vec<Item>,
    /// The target project.
    pub project_key: ProjectKey,
}

/// Applies HTTP content encoding to an envelope's payload.
///
/// This message is a workaround for a single-threaded upstream service.
#[derive(Debug)]
pub struct EncodeEnvelope {
    request: SendEnvelope,
}

impl EncodeEnvelope {
    /// Creates a new `EncodeEnvelope` message from `SendEnvelope` request.
    pub fn new(request: SendEnvelope) -> Self {
        Self { request }
    }
}

/// Encodes metrics into an envelope ready to be sent upstream.
#[derive(Debug)]
pub struct EncodeMetrics {
    /// The metric buckets to encode.
    pub buckets: Vec<Bucket>,
    /// Scoping for metric buckets.
    pub scoping: Scoping,
    /// Transaction metrics extraction mode.
    pub extraction_mode: ExtractionMode,
    /// Project state for extracting quotas.
    pub project_state: Arc<ProjectState>,
    /// The ratelimits belonging to the project.
    pub rate_limits: RateLimits,
}

/// Encodes metric meta into an envelope and sends it upstream.
///
/// Upstream means directly into redis for processing relays
/// and otherwise submitting the envelope with the envelope manager.
#[derive(Debug)]
pub struct EncodeMetricMeta {
    /// Scoping of the meta.
    pub scoping: Scoping,
    /// The metric meta.
    pub meta: MetricMeta,
}

/// Applies rate limits to metrics buckets and forwards them to the envelope manager.
#[cfg(feature = "processing")]
#[derive(Debug)]
pub struct RateLimitBuckets {
    pub bucket_limiter: MetricsLimiter,
}

/// CPU-intensive processing tasks for envelopes.
#[derive(Debug)]
pub enum EnvelopeProcessor {
    ProcessEnvelope(Box<ProcessEnvelope>),
    ProcessMetrics(Box<ProcessMetrics>),
    ProcessMetricMeta(Box<ProcessMetricMeta>),
    EncodeEnvelope(Box<EncodeEnvelope>),
    EncodeMetrics(Box<EncodeMetrics>),
    EncodeMetricMeta(Box<EncodeMetricMeta>),
    #[cfg(feature = "processing")]
    RateLimitBuckets(RateLimitBuckets),
}

impl relay_system::Interface for EnvelopeProcessor {}

impl FromMessage<ProcessEnvelope> for EnvelopeProcessor {
    type Response = relay_system::NoResponse;

    fn from_message(message: ProcessEnvelope, _sender: ()) -> Self {
        Self::ProcessEnvelope(Box::new(message))
    }
}

impl FromMessage<ProcessMetrics> for EnvelopeProcessor {
    type Response = NoResponse;

    fn from_message(message: ProcessMetrics, _: ()) -> Self {
        Self::ProcessMetrics(Box::new(message))
    }
}

impl FromMessage<ProcessMetricMeta> for EnvelopeProcessor {
    type Response = NoResponse;

    fn from_message(message: ProcessMetricMeta, _: ()) -> Self {
        Self::ProcessMetricMeta(Box::new(message))
    }
}

impl FromMessage<EncodeEnvelope> for EnvelopeProcessor {
    type Response = NoResponse;

    fn from_message(message: EncodeEnvelope, _: ()) -> Self {
        Self::EncodeEnvelope(Box::new(message))
    }
}

impl FromMessage<EncodeMetrics> for EnvelopeProcessor {
    type Response = NoResponse;

    fn from_message(message: EncodeMetrics, _: ()) -> Self {
        Self::EncodeMetrics(Box::new(message))
    }
}

impl FromMessage<EncodeMetricMeta> for EnvelopeProcessor {
    type Response = NoResponse;

    fn from_message(message: EncodeMetricMeta, _: ()) -> Self {
        Self::EncodeMetricMeta(Box::new(message))
    }
}

#[cfg(feature = "processing")]
impl FromMessage<RateLimitBuckets> for EnvelopeProcessor {
    type Response = NoResponse;

    fn from_message(message: RateLimitBuckets, _: ()) -> Self {
        Self::RateLimitBuckets(message)
    }
}

/// Service implementing the [`EnvelopeProcessor`] interface.
///
/// This service handles messages in a worker pool with configurable concurrency.
#[derive(Clone)]
pub struct EnvelopeProcessorService {
    inner: Arc<InnerProcessor>,
}

struct InnerProcessor {
    config: Arc<Config>,
    #[cfg(feature = "processing")]
    redis_pool: Option<RedisPool>,
    envelope_manager: Addr<EnvelopeManager>,
    project_cache: Addr<ProjectCache>,
    outcome_aggregator: Addr<TrackOutcome>,
    #[cfg(feature = "processing")]
    aggregator: Addr<Aggregator>,
    upstream_relay: Addr<UpstreamRelay>,
    test_store: Addr<TestStore>,
    #[cfg(feature = "processing")]
    rate_limiter: Option<RedisRateLimiter>,
    geoip_lookup: Option<GeoIpLookup>,
    #[cfg(feature = "processing")]
    metric_meta_store: Option<RedisMetricMetaStore>,
}

impl EnvelopeProcessorService {
    /// Creates a multi-threaded envelope processor.
    #[allow(clippy::too_many_arguments)]
    pub fn new(
        config: Arc<Config>,
        #[cfg(feature = "processing")] redis: Option<RedisPool>,
        envelope_manager: Addr<EnvelopeManager>,
        outcome_aggregator: Addr<TrackOutcome>,
        project_cache: Addr<ProjectCache>,
        upstream_relay: Addr<UpstreamRelay>,
        test_store: Addr<TestStore>,
        #[cfg(feature = "processing")] aggregator: Addr<Aggregator>,
    ) -> Self {
        let geoip_lookup = config.geoip_path().and_then(|p| {
            match GeoIpLookup::open(p).context(ServiceError::GeoIp) {
                Ok(geoip) => Some(geoip),
                Err(err) => {
                    relay_log::error!("failed to open GeoIP db {p:?}: {err:?}");
                    None
                }
            }
        });

        let inner = InnerProcessor {
            #[cfg(feature = "processing")]
            redis_pool: redis.clone(),
            #[cfg(feature = "processing")]
            rate_limiter: redis
                .clone()
                .map(|pool| RedisRateLimiter::new(pool).max_limit(config.max_rate_limit())),
            envelope_manager,
            project_cache,
            outcome_aggregator,
            upstream_relay,
            test_store,
            geoip_lookup,
            #[cfg(feature = "processing")]
            aggregator,
            #[cfg(feature = "processing")]
            metric_meta_store: redis.clone().map(|pool| {
                RedisMetricMetaStore::new(pool, config.metrics_meta_locations_expiry())
            }),
            config,
        };

        Self {
            inner: Arc::new(inner),
        }
    }

    /// Normalize monitor check-ins and remove invalid ones.
    #[cfg(feature = "processing")]
    fn process_check_ins(&self, state: &mut ProcessEnvelopeState) {
        state.managed_envelope.retain_items(|item| {
            if item.ty() != &ItemType::CheckIn {
                return ItemAction::Keep;
            }

            match relay_monitors::process_check_in(&item.payload(), state.project_id) {
                Ok(result) => {
                    item.set_routing_hint(result.routing_hint);
                    item.set_payload(ContentType::Json, result.payload);
                    ItemAction::Keep
                }
                Err(error) => {
                    // TODO: Track an outcome.
                    relay_log::debug!(
                        error = &error as &dyn Error,
                        "dropped invalid monitor check-in"
                    );
                    ItemAction::DropSilently
                }
            }
        })
    }

    /// Creates and initializes the processing state.
    ///
    /// This applies defaults to the envelope and initializes empty rate limits.
    fn prepare_state(
        &self,
        message: ProcessEnvelope,
    ) -> Result<ProcessEnvelopeState, ProcessingError> {
        let ProcessEnvelope {
            envelope: mut managed_envelope,
            project_state,
            sampling_project_state,
            reservoir_counters,
            global_config,
        } = message;

        let envelope = managed_envelope.envelope_mut();

        // Set the event retention. Effectively, this value will only be available in processing
        // mode when the full project config is queried from the upstream.
        if let Some(retention) = project_state.config.event_retention {
            envelope.set_retention(retention);
        }

        // Prefer the project's project ID, and fall back to the stated project id from the
        // envelope. The project ID is available in all modes, other than in proxy mode, where
        // envelopes for unknown projects are forwarded blindly.
        //
        // Neither ID can be available in proxy mode on the /store/ endpoint. This is not supported,
        // since we cannot process an envelope without project ID, so drop it.
        let project_id = match project_state
            .project_id
            .or_else(|| envelope.meta().project_id())
        {
            Some(project_id) => project_id,
            None => {
                managed_envelope.reject(Outcome::Invalid(DiscardReason::Internal));
                return Err(ProcessingError::MissingProjectId);
            }
        };

        // Ensure the project ID is updated to the stored instance for this project cache. This can
        // differ in two cases:
        //  1. The envelope was sent to the legacy `/store/` endpoint without a project ID.
        //  2. The DSN was moved and the envelope sent to the old project ID.
        envelope.meta_mut().set_project_id(project_id);

        #[allow(unused_mut)]
        let mut reservoir = ReservoirEvaluator::new(reservoir_counters);
        #[cfg(feature = "processing")]
        if let Some(redis_pool) = self.inner.redis_pool.as_ref() {
            let org_id = managed_envelope.scoping().organization_id;
            reservoir.set_redis(org_id, redis_pool);
        }

        Ok(ProcessEnvelopeState {
            event: Annotated::empty(),
            event_metrics_extracted: false,
            metrics: Metrics::default(),
            sample_rates: None,
            sampling_result: SamplingResult::Pending,
            extracted_metrics: Default::default(),
            project_state,
            sampling_project_state,
            project_id,
            managed_envelope,
            profile_id: None,
            reservoir,
            global_config,
        })
    }

    /// Adds processing placeholders for special attachments.
    ///
    /// If special attachments are present in the envelope, this adds placeholder payloads to the
    /// event. This indicates to the pipeline that the event needs special processing.
    ///
    /// If the event payload was empty before, it is created.
    #[cfg(feature = "processing")]
    fn create_placeholders(&self, state: &mut ProcessEnvelopeState) {
        let envelope = state.managed_envelope.envelope();
        let minidump_attachment =
            envelope.get_item_by(|item| item.attachment_type() == Some(&AttachmentType::Minidump));
        let apple_crash_report_attachment = envelope
            .get_item_by(|item| item.attachment_type() == Some(&AttachmentType::AppleCrashReport));

        if let Some(item) = minidump_attachment {
            let event = state.event.get_or_insert_with(Event::default);
            state.metrics.bytes_ingested_event_minidump = Annotated::new(item.len() as u64);
            utils::process_minidump(event, &item.payload());
        } else if let Some(item) = apple_crash_report_attachment {
            let event = state.event.get_or_insert_with(Event::default);
            state.metrics.bytes_ingested_event_applecrashreport = Annotated::new(item.len() as u64);
            utils::process_apple_crash_report(event, &item.payload());
        }
    }

    #[cfg(feature = "processing")]
    fn store_process_event(&self, state: &mut ProcessEnvelopeState) -> Result<(), ProcessingError> {
        let ProcessEnvelopeState {
            ref mut event,
            ref project_state,
            ref managed_envelope,
            ..
        } = *state;

        let key_id = project_state
            .get_public_key_config()
            .and_then(|k| Some(k.numeric_id?.to_string()));

        let envelope = state.managed_envelope.envelope();

        if key_id.is_none() {
            relay_log::error!(
                "project state for key {} is missing key id",
                envelope.meta().public_key()
            );
        }

        let store_config = StoreConfig {
            project_id: Some(state.project_id.value()),
            client_ip: envelope.meta().client_addr().map(IpAddr::from),
            client: envelope.meta().client().map(str::to_owned),
            key_id,
            protocol_version: Some(envelope.meta().version().to_string()),
            grouping_config: project_state.config.grouping_config.clone(),
            user_agent: envelope.meta().user_agent().map(str::to_owned),
            max_secs_in_future: Some(self.inner.config.max_secs_in_future()),
            max_secs_in_past: Some(self.inner.config.max_secs_in_past()),
            enable_trimming: Some(true),
            is_renormalize: Some(false),
            remove_other: Some(true),
            normalize_user_agent: Some(true),
            sent_at: envelope.sent_at(),
            received_at: Some(managed_envelope.received_at()),
            breakdowns: project_state.config.breakdowns_v2.clone(),
            span_attributes: project_state.config.span_attributes.clone(),
            client_sample_rate: envelope.dsc().and_then(|ctx| ctx.sample_rate),
            replay_id: envelope.dsc().and_then(|ctx| ctx.replay_id),
            client_hints: envelope.meta().client_hints().to_owned(),
        };

        let mut store_processor =
            StoreProcessor::new(store_config, self.inner.geoip_lookup.as_ref());
        metric!(timer(RelayTimers::EventProcessingProcess), {
            processor::process_value(event, &mut store_processor, ProcessingState::root())
                .map_err(|_| ProcessingError::InvalidTransaction)?;
            if has_unprintable_fields(event) {
                metric!(counter(RelayCounters::EventCorrupted) += 1);
            }
        });

        Ok(())
    }

    #[cfg(feature = "processing")]
    fn enforce_quotas(&self, state: &mut ProcessEnvelopeState) -> Result<(), ProcessingError> {
        let rate_limiter = match self.inner.rate_limiter.as_ref() {
            Some(rate_limiter) => rate_limiter,
            None => return Ok(()),
        };

        let project_state = &state.project_state;
        let quotas = project_state.config.quotas.as_slice();
        if quotas.is_empty() {
            return Ok(());
        }

        let event_category = state.event_category();

        // When invoking the rate limiter, capture if the event item has been rate limited to also
        // remove it from the processing state eventually.
        let mut envelope_limiter =
            EnvelopeLimiter::new(Some(&project_state.config), |item_scope, quantity| {
                rate_limiter.is_rate_limited(quotas, item_scope, quantity, false)
            });

        // Tell the envelope limiter about the event, since it has been removed from the Envelope at
        // this stage in processing.
        if let Some(category) = event_category {
            envelope_limiter.assume_event(category, state.event_metrics_extracted);
        }

        let scoping = state.managed_envelope.scoping();
        let (enforcement, limits) = metric!(timer(RelayTimers::EventProcessingRateLimiting), {
            envelope_limiter.enforce(state.managed_envelope.envelope_mut(), &scoping)?
        });

        if limits.is_limited() {
            self.inner
                .project_cache
                .send(UpdateRateLimits::new(scoping.project_key, limits));
        }

        if enforcement.event_active() {
            state.remove_event();
            debug_assert!(state.envelope().is_empty());
        }

        enforcement.track_outcomes(
            state.envelope(),
            &state.managed_envelope.scoping(),
            self.inner.outcome_aggregator.clone(),
        );

        Ok(())
    }

    /// Extract metrics from all envelope items.
    ///
    /// Caveats:
    ///  - This functionality is incomplete. At this point, extraction is implemented only for
    ///    transaction events.
    fn extract_metrics(&self, state: &mut ProcessEnvelopeState) -> Result<(), ProcessingError> {
        // NOTE: This function requires a `metric_extraction` in the project config. Legacy configs
        // will upsert this configuration from transaction and conditional tagging fields, even if
        // it is not present in the actual project config payload. Once transaction metric
        // extraction is moved to generic metrics, this can be converted into an early return.
        let config = match state.project_state.config.metric_extraction {
            ErrorBoundary::Ok(ref config) if config.is_enabled() => Some(config),
            _ => None,
        };

        // TODO: Make span metrics extraction immutable
        if let Some(event) = state.event.value() {
            if state.event_metrics_extracted {
                return Ok(());
            }

            if let Some(config) = config {
                let metrics = crate::metrics_extraction::event::extract_metrics(event, config);
                state.event_metrics_extracted |= !metrics.is_empty();
                state.extracted_metrics.project_metrics.extend(metrics);
            }

            match state.project_state.config.transaction_metrics {
                Some(ErrorBoundary::Ok(ref tx_config)) if tx_config.is_enabled() => {
                    let transaction_from_dsc = state
                        .managed_envelope
                        .envelope()
                        .dsc()
                        .and_then(|dsc| dsc.transaction.as_deref());

                    let extractor = TransactionExtractor {
                        config: tx_config,
                        generic_tags: config.map(|c| c.tags.as_slice()).unwrap_or_default(),
                        transaction_from_dsc,
                        sampling_result: &state.sampling_result,
                        has_profile: state.profile_id.is_some(),
                    };

                    state.extracted_metrics.extend(extractor.extract(event)?);
                    state.event_metrics_extracted |= true;
                }
                _ => (),
            }

            if state.event_metrics_extracted {
                state.managed_envelope.set_event_metrics_extracted();
            }
        }

        // NB: Other items can be added here.
        Ok(())
    }

    /// Apply data privacy rules to the event payload.
    ///
    /// This uses both the general `datascrubbing_settings`, as well as the the PII rules.
    fn scrub_event(&self, state: &mut ProcessEnvelopeState) -> Result<(), ProcessingError> {
        let event = &mut state.event;
        let config = &state.project_state.config;

        if config.datascrubbing_settings.scrub_data {
            if let Some(event) = event.value_mut() {
                scrub_graphql(event);
            }
        }

        metric!(timer(RelayTimers::EventProcessingPii), {
            if let Some(ref config) = config.pii_config {
                let mut processor = PiiProcessor::new(config.compiled());
                processor::process_value(event, &mut processor, ProcessingState::root())?;
            }
            let pii_config = config
                .datascrubbing_settings
                .pii_config()
                .map_err(|e| ProcessingError::PiiConfigError(e.clone()))?;
            if let Some(config) = pii_config {
                let mut processor = PiiProcessor::new(config.compiled());
                processor::process_value(event, &mut processor, ProcessingState::root())?;
            }
        });

        Ok(())
    }

    /// Apply data privacy rules to attachments in the envelope.
    ///
    /// This only applies the new PII rules that explicitly select `ValueType::Binary` or one of the
    /// attachment types. When special attachments are detected, these are scrubbed with custom
    /// logic; otherwise the entire attachment is treated as a single binary blob.
    fn scrub_attachments(&self, state: &mut ProcessEnvelopeState) {
        let envelope = state.managed_envelope.envelope_mut();
        if let Some(ref config) = state.project_state.config.pii_config {
            let minidump = envelope
                .get_item_by_mut(|item| item.attachment_type() == Some(&AttachmentType::Minidump));

            if let Some(item) = minidump {
                let filename = item.filename().unwrap_or_default();
                let mut payload = item.payload().to_vec();

                let processor = PiiAttachmentsProcessor::new(config.compiled());

                // Minidump scrubbing can fail if the minidump cannot be parsed. In this case, we
                // must be conservative and treat it as a plain attachment. Under extreme
                // conditions, this could destroy stack memory.
                let start = Instant::now();
                match processor.scrub_minidump(filename, &mut payload) {
                    Ok(modified) => {
                        metric!(
                            timer(RelayTimers::MinidumpScrubbing) = start.elapsed(),
                            status = if modified { "ok" } else { "n/a" },
                        );
                    }
                    Err(scrub_error) => {
                        metric!(
                            timer(RelayTimers::MinidumpScrubbing) = start.elapsed(),
                            status = "error"
                        );
                        relay_log::warn!(
                            error = &scrub_error as &dyn Error,
                            "failed to scrub minidump",
                        );
                        metric!(timer(RelayTimers::AttachmentScrubbing), {
                            processor.scrub_attachment(filename, &mut payload);
                        })
                    }
                }

                let content_type = item
                    .content_type()
                    .unwrap_or(&ContentType::Minidump)
                    .clone();

                item.set_payload(content_type, payload);
            }
        }
    }

    fn serialize_event(&self, state: &mut ProcessEnvelopeState) -> Result<(), ProcessingError> {
        let data = metric!(timer(RelayTimers::EventProcessingSerialization), {
            state
                .event
                .to_json()
                .map_err(ProcessingError::SerializeFailed)?
        });

        let event_type = state.event_type().unwrap_or_default();
        let mut event_item = Item::new(ItemType::from_event_type(event_type));
        event_item.set_payload(ContentType::Json, data);

        // If transaction metrics were extracted, set the corresponding item header
        event_item.set_metrics_extracted(state.event_metrics_extracted);

        // If there are sample rates, write them back to the envelope. In processing mode, sample
        // rates have been removed from the state and burnt into the event via `finalize_event`.
        if let Some(sample_rates) = state.sample_rates.take() {
            event_item.set_sample_rates(sample_rates);
        }

        state.envelope_mut().add_item(event_item);

        Ok(())
    }

    /// Apply the dynamic sampling decision from `compute_sampling_decision`.
    fn sample_envelope(&self, state: &mut ProcessEnvelopeState) -> Result<(), ProcessingError> {
        if let SamplingResult::Match(sampling_match) = std::mem::take(&mut state.sampling_result) {
            // We assume that sampling is only supposed to work on transactions.
            if state.event_type() == Some(EventType::Transaction) && sampling_match.should_drop() {
                let matched_rules = sampling_match.into_matched_rules();

                state
                    .managed_envelope
                    .reject(Outcome::FilteredSampling(matched_rules.clone()));

                return Err(ProcessingError::Sampled(matched_rules));
            }
        }
        Ok(())
    }

    fn light_normalize_event(
        &self,
        state: &mut ProcessEnvelopeState,
    ) -> Result<(), ProcessingError> {
        let request_meta = state.managed_envelope.envelope().meta();
        let client_ipaddr = request_meta.client_addr().map(IpAddr::from);

        let light_normalize_spans = state
            .project_state
            .has_feature(Feature::SpanMetricsExtraction);

        let transaction_aggregator_config = self
            .inner
            .config
            .aggregator_config_for(MetricNamespace::Transactions);

        utils::log_transaction_name_metrics(&mut state.event, |event| {
            let config = NormalizeProcessorConfig {
                client_ip: client_ipaddr.as_ref(),
                user_agent: RawUserAgentInfo {
                    user_agent: request_meta.user_agent(),
                    client_hints: request_meta.client_hints().as_deref(),
                },
                received_at: Some(state.managed_envelope.received_at()),
                max_secs_in_past: Some(self.inner.config.max_secs_in_past()),
                max_secs_in_future: Some(self.inner.config.max_secs_in_future()),
                transaction_range: Some(
                    AggregatorConfig::from(transaction_aggregator_config).timestamp_range(),
                ),
                max_name_and_unit_len: Some(
                    transaction_aggregator_config
                        .max_name_length
                        .saturating_sub(MeasurementsConfig::MEASUREMENT_MRI_OVERHEAD),
                ),
                breakdowns_config: state.project_state.config.breakdowns_v2.as_ref(),
                performance_score: state.project_state.config.performance_score.as_ref(),
                normalize_user_agent: Some(true),
                transaction_name_config: TransactionNameConfig {
                    rules: &state.project_state.config.tx_name_rules,
                },
                device_class_synthesis_config: state
                    .project_state
                    .has_feature(Feature::DeviceClassSynthesis),
                enrich_spans: state
                    .project_state
                    .has_feature(Feature::SpanMetricsExtraction),
                max_tag_value_length: self
                    .inner
                    .config
                    .aggregator_config_for(MetricNamespace::Spans)
                    .max_tag_value_length,
                is_renormalize: false,
                light_normalize_spans,
                span_description_rules: state.project_state.config.span_description_rules.as_ref(),
                geoip_lookup: self.inner.geoip_lookup.as_ref(),
                enable_trimming: true,
                measurements: Some(DynamicMeasurementsConfig::new(
                    state.project_state.config().measurements.as_ref(),
                    state.global_config.measurements.as_ref(),
                )),
            };

            metric!(timer(RelayTimers::EventProcessingLightNormalization), {
                process_value(
                    event,
                    &mut relay_event_normalization::NormalizeProcessor::new(config),
                    ProcessingState::root(),
                )
                .map_err(|_| ProcessingError::InvalidTransaction)
            })
        })?;

        Ok(())
    }

    fn process_state(&self, state: &mut ProcessEnvelopeState) -> Result<(), ProcessingError> {
        macro_rules! if_processing {
            ($if_true:block) => {
                #[cfg(feature = "processing")] {
                    if self.inner.config.processing_enabled() $if_true
                }
            };
        }

        session::process(state, &self.inner.config);
        report::process(
            state,
            &self.inner.config,
            self.inner.outcome_aggregator.clone(),
        );
        replay::process(state, &self.inner.config)?;
        profile::filter(state);
        span::filter(state);

        if state.creates_event() {
            // Some envelopes only create events in processing relays; for example, unreal events.
            // This makes it possible to get in this code block while not really having an event in
            // the envelope.

            if_processing!({
                unreal::expand(state, &self.inner.config)?;
            });

            event::extract(state, &self.inner.config)?;
            profile::transfer_id(state);

            if_processing!({
                unreal::process(state)?;
                self.create_placeholders(state);
            });

            event::finalize(state, &self.inner.config)?;
            self.light_normalize_event(state)?;
            dynamic_sampling::normalize(state);
            event::filter(state)?;
            dynamic_sampling::run(state, &self.inner.config);

            // We avoid extracting metrics if we are not sampling the event while in non-processing
            // relays, in order to synchronize rate limits on indexed and processed transactions.
            if self.inner.config.processing_enabled() || state.sampling_result.should_drop() {
                self.extract_metrics(state)?;
            }

            self.sample_envelope(state)?;

            if_processing!({
                self.store_process_event(state)?;
            });
        }

        if_processing!({
            self.enforce_quotas(state)?;
            profile::process(state, &self.inner.config);
            self.process_check_ins(state);
            span::process(state, self.inner.config.clone());
        });

        if state.has_event() {
            self.scrub_event(state)?;
            self.serialize_event(state)?;
            if_processing!({
                span::extract_from_event(state);
            });
        }

        self.scrub_attachments(state);

        Ok(())
    }

    fn process(
        &self,
        message: ProcessEnvelope,
    ) -> Result<ProcessEnvelopeResponse, ProcessingError> {
        let mut state = self.prepare_state(message)?;
        let project_id = state.project_id;
        let client = state.envelope().meta().client().map(str::to_owned);
        let user_agent = state.envelope().meta().user_agent().map(str::to_owned);

        relay_log::with_scope(
            |scope| {
                scope.set_tag("project", project_id);
                if let Some(client) = client {
                    scope.set_tag("sdk", client);
                }
                if let Some(user_agent) = user_agent {
                    scope.set_extra("user_agent", user_agent.into());
                }
            },
            || {
                match self.process_state(&mut state) {
                    Ok(()) => {
                        // The envelope could be modified or even emptied during processing, which
                        // requires recomputation of the context.
                        state.managed_envelope.update();

                        let has_metrics = !state.extracted_metrics.project_metrics.is_empty();

                        state.extracted_metrics.send_metrics(
                            state.managed_envelope.envelope(),
                            self.inner.project_cache.clone(),
                        );

                        let envelope_response = if state.managed_envelope.envelope().is_empty() {
                            if !has_metrics {
                                // Individual rate limits have already been issued
                                state.managed_envelope.reject(Outcome::RateLimited(None));
                            } else {
                                state.managed_envelope.accept();
                            }
                            None
                        } else {
                            Some(state.managed_envelope)
                        };

                        Ok(ProcessEnvelopeResponse {
                            envelope: envelope_response,
                        })
                    }
                    Err(err) => {
                        if let Some(outcome) = err.to_outcome() {
                            state.managed_envelope.reject(outcome);
                        }

                        if err.should_keep_metrics() {
                            state.extracted_metrics.send_metrics(
                                state.managed_envelope.envelope(),
                                self.inner.project_cache.clone(),
                            );
                        }

                        Err(err)
                    }
                }
            },
        )
    }

    fn handle_process_envelope(&self, message: ProcessEnvelope) {
        let project_key = message.envelope.envelope().meta().public_key();
        let wait_time = message.envelope.start_time().elapsed();
        metric!(timer(RelayTimers::EnvelopeWaitTime) = wait_time);

        let result = metric!(timer(RelayTimers::EnvelopeProcessingTime), {
            self.process(message)
        });

        match result {
            Ok(response) => {
                if let Some(managed_envelope) = response.envelope {
                    self.inner.envelope_manager.send(SubmitEnvelope {
                        envelope: managed_envelope,
                    })
                };
            }
            Err(error) => {
                // Errors are only logged for what we consider infrastructure or implementation
                // bugs. In other cases, we "expect" errors and log them as debug level.
                if error.is_unexpected() {
                    relay_log::error!(
                        tags.project_key = %project_key,
                        error = &error as &dyn Error,
                        "error processing envelope"
                    );
                }
            }
        }
    }

    fn handle_process_metrics(&self, message: ProcessMetrics) {
        let ProcessMetrics {
            items,
            project_key: public_key,
            start_time,
            sent_at,
        } = message;

        let received = relay_common::time::instant_to_date_time(start_time);
        let received_timestamp = UnixTimestamp::from_secs(received.timestamp() as u64);

        let clock_drift_processor =
            ClockDriftProcessor::new(sent_at, received).at_least(MINIMUM_CLOCK_DRIFT);

        for item in items {
            let payload = item.payload();
            if item.ty() == &ItemType::Statsd {
                let mut buckets = Vec::new();
                for bucket_result in Bucket::parse_all(&payload, received_timestamp) {
                    match bucket_result {
                        Ok(mut bucket) => {
                            clock_drift_processor.process_timestamp(&mut bucket.timestamp);
                            buckets.push(bucket);
                        }
                        Err(error) => relay_log::debug!(
                            error = &error as &dyn Error,
                            "failed to parse metric bucket from statsd format",
                        ),
                    }
                }

                relay_log::trace!("inserting metric buckets into project cache");
                self.inner
                    .project_cache
                    .send(MergeBuckets::new(public_key, buckets));
            } else if item.ty() == &ItemType::MetricBuckets {
                match serde_json::from_slice::<Vec<Bucket>>(&payload) {
                    Ok(mut buckets) => {
                        for bucket in &mut buckets {
                            clock_drift_processor.process_timestamp(&mut bucket.timestamp);
                        }

                        relay_log::trace!("merging metric buckets into project cache");
                        self.inner
                            .project_cache
                            .send(MergeBuckets::new(public_key, buckets));
                    }
                    Err(error) => {
                        relay_log::debug!(
                            error = &error as &dyn Error,
                            "failed to parse metric bucket",
                        );
                        metric!(counter(RelayCounters::MetricBucketsParsingFailed) += 1);
                    }
                }
            } else {
                relay_log::error!(
                    "invalid item of type {} passed to ProcessMetrics",
                    item.ty()
                );
            }
        }
    }

    fn handle_process_metric_meta(&self, message: ProcessMetricMeta) {
        let ProcessMetricMeta { items, project_key } = message;

        for item in items {
            if item.ty() != &ItemType::MetricMeta {
                relay_log::error!(
                    "invalid item of type {} passed to ProcessMetricMeta",
                    item.ty()
                );
                continue;
            }

            let mut payload = item.payload();
            match serde_json::from_slice::<MetricMeta>(&payload) {
                Ok(meta) => {
                    relay_log::trace!("adding metric metadata to project cache");
                    self.inner
                        .project_cache
                        .send(AddMetricMeta { project_key, meta });
                }
                Err(error) => {
                    metric!(counter(RelayCounters::MetricMetaParsingFailed) += 1);

                    relay_log::with_scope(
                        move |scope| {
                            // truncate the payload to basically 200KiB, just in case
                            payload.truncate(200_000);
                            scope.add_attachment(relay_log::protocol::Attachment {
                                buffer: payload.into(),
                                filename: "payload.json".to_owned(),
                                content_type: Some("application/json".to_owned()),
                                ty: None,
                            })
                        },
                        || {
                            relay_log::error!(
                                error = &error as &dyn Error,
                                "failed to parse metric meta"
                            )
                        },
                    );
                }
            }
        }
    }

    /// Check and apply rate limits to metrics buckets.
    #[cfg(feature = "processing")]
    fn handle_rate_limit_buckets(&self, message: RateLimitBuckets) {
        let RateLimitBuckets { mut bucket_limiter } = message;

        let scoping = *bucket_limiter.scoping();

        if let Some(rate_limiter) = self.inner.rate_limiter.as_ref() {
            let item_scoping = ItemScoping {
                category: DataCategory::Transaction,
                scoping: &scoping,
            };

            // We set over_accept_once such that the limit is actually reached, which allows subsequent
            // calls with quantity=0 to be rate limited.
            let over_accept_once = true;
            let rate_limits = rate_limiter.is_rate_limited(
                bucket_limiter.quotas(),
                item_scoping,
                bucket_limiter.transaction_count(),
                over_accept_once,
            );

            let was_enforced = bucket_limiter.enforce_limits(
                rate_limits.as_ref().map_err(|_| ()),
                self.inner.outcome_aggregator.clone(),
            );

            if was_enforced {
                if let Ok(limits) = rate_limits {
                    // Update the rate limits in the project cache.
                    self.inner
                        .project_cache
                        .send(UpdateRateLimits::new(scoping.project_key, limits));
                }
            }
        }

        let project_key = bucket_limiter.scoping().project_key;
        let buckets = bucket_limiter.into_metrics();

        if !buckets.is_empty() {
            self.inner
                .aggregator
                .send(MergeBuckets::new(project_key, buckets));
        }
    }

    fn encode_envelope_body(
        body: Vec<u8>,
        http_encoding: HttpEncoding,
    ) -> Result<Vec<u8>, std::io::Error> {
        let envelope_body = match http_encoding {
            HttpEncoding::Identity => body,
            HttpEncoding::Deflate => {
                let mut encoder = ZlibEncoder::new(Vec::new(), Compression::default());
                encoder.write_all(body.as_ref())?;
                encoder.finish()?
            }
            HttpEncoding::Gzip => {
                let mut encoder = GzEncoder::new(Vec::new(), Compression::default());
                encoder.write_all(body.as_ref())?;
                encoder.finish()?
            }
            HttpEncoding::Br => {
                // Use default buffer size (via 0), medium quality (5), and the default lgwin (22).
                let mut encoder = BrotliEncoder::new(Vec::new(), 0, 5, 22);
                encoder.write_all(body.as_ref())?;
                encoder.into_inner()
            }
        };
        Ok(envelope_body)
    }

    fn handle_encode_envelope(&self, message: EncodeEnvelope) {
        let mut request = message.request;
        match Self::encode_envelope_body(request.envelope_body, request.http_encoding) {
            Err(e) => {
                request
                    .response_sender
                    .send(Err(SendEnvelopeError::BodyEncodingFailed(e)))
                    .ok();
            }
            Ok(envelope_body) => {
                request.envelope_body = envelope_body;
                self.inner.upstream_relay.send(SendRequest(request));
            }
        }
    }

    /// Records the outcomes of the dropped buckets.
    fn drop_buckets_with_outcomes(
        &self,
        reason_code: Option<ReasonCode>,
        total_batches: usize,
        scoping: Scoping,
        bucket_partitions: &BTreeMap<Option<u64>, Vec<Bucket>>,
        mode: ExtractionMode,
    ) {
        let timestamp = UnixTimestamp::now().as_datetime().unwrap_or_else(Utc::now);
        self.inner.outcome_aggregator.send(TrackOutcome {
            timestamp,
            scoping,
            outcome: Outcome::RateLimited(reason_code.clone()),
            event_id: None,
            remote_addr: None,
            category: DataCategory::Metrics,
            quantity: total_batches as u32,
        });

        let mut source_quantities = SourceQuantities::default();

        for buckets in bucket_partitions.values() {
            source_quantities += source_quantities_from_buckets(&BucketsView::new(buckets), mode);
        }

        if source_quantities.transactions > 0 {
            self.inner.outcome_aggregator.send(TrackOutcome {
                timestamp,
                scoping,
                outcome: Outcome::RateLimited(reason_code.clone()),
                event_id: None,
                remote_addr: None,
                category: DataCategory::Transaction,
                quantity: source_quantities.transactions as u32,
            });
        }

        if source_quantities.profiles > 0 {
            self.inner.outcome_aggregator.send(TrackOutcome {
                timestamp,
                scoping,
                outcome: Outcome::RateLimited(reason_code),
                event_id: None,
                remote_addr: None,
                category: DataCategory::Profile,
                quantity: source_quantities.profiles as u32,
            });
        }
    }

    /// Returns `true` if the batches should be rate limited.
    #[cfg(feature = "processing")]
    fn rate_limit_batches(
        &self,
        cached_rate_limits: RateLimits,
        scoping: Scoping,
        bucket_qty: usize,
        bucket_partitions: &BTreeMap<Option<u64>, Vec<Bucket>>,
        max_batch_size_bytes: usize,
        project_state: Arc<ProjectState>,
    ) -> bool {
        let mode = {
            let usage = match project_state.config.transaction_metrics {
                Some(ErrorBoundary::Ok(ref c)) => c.usage_metric(),
                _ => false,
            };
            ExtractionMode::from_usage(usage)
        };

        let quotas = &project_state.config.quotas;
        let item_scoping = ItemScoping {
            category: DataCategory::Metrics,
            scoping: &scoping,
        };

        if let Some(rate_limiter) = self.inner.rate_limiter.as_ref() {
            // We want to protect the kafka metrics ingestion topics, therefore we ratelimit based on
            // batches, as the batches are what's sent to kafka.
            let total_batches: usize = bucket_partitions
                .values()
                .map(|buckets| {
                    // Cheap operation because there's no allocations.
                    BucketsView::new(buckets)
                        .by_size(max_batch_size_bytes)
                        .count()
                })
                .sum();

            if cached_rate_limits
                .check_with_quotas(quotas, item_scoping)
                .is_limited()
            {
                relay_log::info!("dropping {bucket_qty} buckets due to throughput ratelimit");
                let reason_code = cached_rate_limits
                    .longest()
                    .and_then(|limit| limit.reason_code.clone());

                self.drop_buckets_with_outcomes(
                    reason_code,
                    total_batches,
                    scoping,
                    bucket_partitions,
                    mode,
                );

                return true;
            }

            match rate_limiter.is_rate_limited(quotas, item_scoping, total_batches, false) {
                Ok(limits) if limits.is_limited() => {
                    let timestamp = UnixTimestamp::now().as_datetime().unwrap_or_else(Utc::now);
                    let reason_code = limits.longest().and_then(|limit| limit.reason_code.clone());
                    self.inner.outcome_aggregator.send(TrackOutcome {
                        timestamp,
                        scoping,
                        outcome: Outcome::RateLimited(reason_code.clone()),
                        event_id: None,
                        remote_addr: None,
                        category: DataCategory::Metrics,
                        quantity: total_batches as u32,
                    });

                    relay_log::info!("dropping {bucket_qty} buckets due to throughput ratelimit");
                    let reason_code = limits.longest().and_then(|limit| limit.reason_code.clone());
                    self.drop_buckets_with_outcomes(
                        reason_code,
                        total_batches,
                        scoping,
                        bucket_partitions,
                        mode,
                    );

                    self.inner
                        .project_cache
                        .send(UpdateRateLimits::new(scoping.project_key, limits));

                    return true;
                }
                Ok(_) => {} // not ratelimited
                Err(e) => {
                    relay_log::error!(
                        error = &e as &dyn std::error::Error,
                        "failed to check redis rate limits"
                    );
                }
            }
        }
        false
    }

    fn handle_encode_metrics(&self, message: EncodeMetrics) {
        let EncodeMetrics {
            buckets,
            scoping,
            extraction_mode,
            project_state,
            rate_limits: cached_rate_limits,
        } = message;

        let partitions = self.inner.config.metrics_partitions();
        let max_batch_size_bytes = self.inner.config.metrics_max_batch_size_bytes();

        let upstream = self.inner.config.upstream_descriptor();
<<<<<<< HEAD
        let dsn = PartialDsn {
            scheme: upstream.scheme(),
            public_key: scoping.project_key,
            host: upstream.host().to_owned(),
            port: upstream.port(),
            path: "".to_owned(),
            project_id: Some(scoping.project_id),
        };

        let bucket_qty = buckets.len();
        let bucket_partitions = partition_buckets(scoping.project_key, buckets, partitions);

        #[cfg(feature = "processing")]
        if self.rate_limit_batches(
            cached_rate_limits,
            scoping,
            bucket_qty,
            &bucket_partitions,
            max_batch_size_bytes,
            project_state,
        ) {
            return;
        }

        for (partition_key, buckets) in bucket_partitions {
=======
        let dsn = PartialDsn::outbound(&scoping, upstream);

        for (partition_key, buckets) in partition_buckets(scoping.project_key, buckets, partitions)
        {
>>>>>>> a0c44d53
            let mut num_batches = 0;

            for batch in BucketsView::new(&buckets).by_size(max_batch_size_bytes) {
                let mut envelope = Envelope::from_request(None, RequestMeta::outbound(dsn.clone()));
                envelope.add_item(create_metrics_item(&batch, extraction_mode));

                let mut envelope = ManagedEnvelope::standalone(
                    envelope,
                    self.inner.outcome_aggregator.clone(),
                    self.inner.test_store.clone(),
                );
                envelope.set_partition_key(partition_key).scope(scoping);

                relay_statsd::metric!(
                    histogram(RelayHistograms::BucketsPerBatch) = batch.len() as u64
                );

                self.inner
                    .envelope_manager
                    .send(SubmitEnvelope { envelope });

                num_batches += 1;
            }

            relay_statsd::metric!(histogram(RelayHistograms::BatchesPerPartition) = num_batches);
        }
    }

    fn handle_encode_metric_meta(&self, message: EncodeMetricMeta) {
        #[cfg(feature = "processing")]
        if self.inner.config.processing_enabled() {
            return self.store_metric_meta(message);
        }

        self.encode_metric_meta(message);
    }

    fn encode_metric_meta(&self, message: EncodeMetricMeta) {
        let EncodeMetricMeta { scoping, meta } = message;

        let upstream = self.inner.config.upstream_descriptor();
        let dsn = PartialDsn::outbound(&scoping, upstream);

        let mut item = Item::new(ItemType::MetricMeta);
        item.set_payload(ContentType::Json, serde_json::to_vec(&meta).unwrap());
        let mut envelope = Envelope::from_request(None, RequestMeta::outbound(dsn));
        envelope.add_item(item);
        let envelope = ManagedEnvelope::standalone(
            envelope,
            self.inner.outcome_aggregator.clone(),
            self.inner.test_store.clone(),
        );

        self.inner
            .envelope_manager
            .send(SubmitEnvelope { envelope });
    }

    #[cfg(feature = "processing")]
    fn store_metric_meta(&self, message: EncodeMetricMeta) {
        let EncodeMetricMeta { scoping, meta } = message;

        let Some(ref metric_meta_store) = self.inner.metric_meta_store else {
            return;
        };

        let r = metric_meta_store.store(scoping.organization_id, scoping.project_id, meta);
        if let Err(error) = r {
            relay_log::error!(
                error = &error as &dyn std::error::Error,
                "failed to store metric meta in redis"
            )
        }
    }

    fn handle_message(&self, message: EnvelopeProcessor) {
        match message {
            EnvelopeProcessor::ProcessEnvelope(message) => self.handle_process_envelope(*message),
            EnvelopeProcessor::ProcessMetrics(message) => self.handle_process_metrics(*message),
            EnvelopeProcessor::ProcessMetricMeta(message) => {
                self.handle_process_metric_meta(*message)
            }
            EnvelopeProcessor::EncodeEnvelope(message) => self.handle_encode_envelope(*message),
            EnvelopeProcessor::EncodeMetrics(message) => self.handle_encode_metrics(*message),
            EnvelopeProcessor::EncodeMetricMeta(message) => {
                self.handle_encode_metric_meta(*message)
            }
            #[cfg(feature = "processing")]
            EnvelopeProcessor::RateLimitBuckets(message) => {
                self.handle_rate_limit_buckets(message);
            }
        }
    }
}

impl Service for EnvelopeProcessorService {
    type Interface = EnvelopeProcessor;

    fn spawn_handler(self, mut rx: relay_system::Receiver<Self::Interface>) {
        let thread_count = self.inner.config.cpu_concurrency();
        relay_log::info!("starting {thread_count} envelope processing workers");

        tokio::spawn(async move {
            let semaphore = Arc::new(Semaphore::new(thread_count));

            loop {
                let next_msg = async {
                    let permit_result = semaphore.clone().acquire_owned().await;
                    // `permit_result` might get dropped when this future is cancelled while awaiting
                    // `rx.recv()`. This is OK though: No envelope is received so the permit is not
                    // required.
                    (rx.recv().await, permit_result)
                };

                tokio::select! {
                   biased;

                    (Some(message), Ok(permit)) = next_msg => {
                        let service = self.clone();
                        tokio::task::spawn_blocking(move || {
                            service.handle_message(message);
                            drop(permit);
                        });
                    },

                    else => break
                }
            }
        });
    }
}

fn create_metrics_item(buckets: &BucketsView<'_>, extraction_mode: ExtractionMode) -> Item {
    let source_quantities = source_quantities_from_buckets(buckets, extraction_mode);
    let mut item = Item::new(ItemType::MetricBuckets);
    item.set_source_quantities(source_quantities);
    item.set_payload(ContentType::Json, serde_json::to_vec(&buckets).unwrap());

    item
}

#[cfg(test)]
mod tests {
    use std::collections::BTreeMap;
    use std::env;

    use chrono::{DateTime, Utc};
    use relay_base_schema::metrics::{DurationUnit, MetricUnit};
    use relay_common::glob2::LazyGlob;
    use relay_dynamic_config::ProjectConfig;
    use relay_event_normalization::{
        MeasurementsConfig, NormalizeProcessor, RedactionRule, TransactionNameRule,
    };
    use relay_event_schema::protocol::{EventId, TransactionSource};
    use relay_pii::DataScrubbingConfig;
    use similar_asserts::assert_eq;

    use crate::extractors::RequestMeta;
    use crate::metrics_extraction::transactions::types::{
        CommonTags, TransactionMeasurementTags, TransactionMetric,
    };
    use crate::metrics_extraction::IntoMetric;

    use crate::testutils::{self, create_test_processor};

    use super::*;

    #[tokio::test]
    async fn test_browser_version_extraction_with_pii_like_data() {
        let processor = create_test_processor(Default::default());
        let (outcome_aggregator, test_store) = testutils::processor_services();
        let event_id = EventId::new();

        let dsn = "https://e12d836b15bb49d7bbf99e64295d995b:@sentry.io/42"
            .parse()
            .unwrap();

        let request_meta = RequestMeta::new(dsn);
        let mut envelope = Envelope::from_request(Some(event_id), request_meta);

        envelope.add_item({
                let mut item = Item::new(ItemType::Event);
                item.set_payload(
                    ContentType::Json,
                    r#"
                    {
                        "request": {
                            "headers": [
                                ["User-Agent", "Mozilla/5.0 (Macintosh; Intel Mac OS X 10_15_7) AppleWebKit/537.36 (KHTML, like Gecko) Chrome/103.0.0.0 Safari/537.36"]
                            ]
                        }
                    }
                "#,
                );
                item
            });

        let mut datascrubbing_settings = DataScrubbingConfig::default();
        // enable all the default scrubbing
        datascrubbing_settings.scrub_data = true;
        datascrubbing_settings.scrub_defaults = true;
        datascrubbing_settings.scrub_ip_addresses = true;

        // Make sure to mask any IP-like looking data
        let pii_config = serde_json::from_str(r#"{"applications": {"**": ["@ip:mask"]}}"#).unwrap();

        let config = ProjectConfig {
            datascrubbing_settings,
            pii_config: Some(pii_config),
            ..Default::default()
        };

        let mut project_state = ProjectState::allowed();
        project_state.config = config;
        let message = ProcessEnvelope {
            envelope: ManagedEnvelope::standalone(envelope, outcome_aggregator, test_store),
            project_state: Arc::new(project_state),
            sampling_project_state: None,
            reservoir_counters: ReservoirCounters::default(),
            global_config: Arc::default(),
        };

        let envelope_response = processor.process(message).unwrap();
        let new_envelope = envelope_response.envelope.unwrap();
        let new_envelope = new_envelope.envelope();

        let event_item = new_envelope.items().last().unwrap();
        let annotated_event: Annotated<Event> =
            Annotated::from_json_bytes(&event_item.payload()).unwrap();
        let event = annotated_event.into_value().unwrap();
        let headers = event
            .request
            .into_value()
            .unwrap()
            .headers
            .into_value()
            .unwrap();

        // IP-like data must be masked
        assert_eq!(Some("Mozilla/5.0 (Macintosh; Intel Mac OS X 10_15_7) AppleWebKit/537.36 (KHTML, like Gecko) Chrome/********* Safari/537.36"), headers.get_header("User-Agent"));
        // But we still get correct browser and version number
        let contexts = event.contexts.into_value().unwrap();
        let browser = contexts.0.get("browser").unwrap();
        assert_eq!(
            r#"{"name":"Chrome","version":"103.0.0","type":"browser"}"#,
            browser.to_json().unwrap()
        );
    }

    #[test]
    #[cfg(feature = "processing")]
    fn test_unprintable_fields() {
        let event = Annotated::new(Event {
            environment: Annotated::new(String::from(
                "�9�~YY���)�����9�~YY���)�����9�~YY���)�����9�~YY���)�����",
            )),
            ..Default::default()
        });
        assert!(has_unprintable_fields(&event));

        let event = Annotated::new(Event {
            release: Annotated::new(
                String::from("���7��#1G����7��#1G����7��#1G����7��#1G����7��#").into(),
            ),
            ..Default::default()
        });
        assert!(has_unprintable_fields(&event));

        let event = Annotated::new(Event {
            environment: Annotated::new(String::from("production")),
            ..Default::default()
        });
        assert!(!has_unprintable_fields(&event));

        let event = Annotated::new(Event {
            release: Annotated::new(
                String::from("release with\t some\n normal\r\nwhitespace").into(),
            ),
            ..Default::default()
        });
        assert!(!has_unprintable_fields(&event));
    }

    fn capture_test_event(transaction_name: &str, source: TransactionSource) -> Vec<String> {
        let mut event = Annotated::<Event>::from_json(
            r#"
            {
                "type": "transaction",
                "transaction": "/foo/",
                "timestamp": 946684810.0,
                "start_timestamp": 946684800.0,
                "contexts": {
                    "trace": {
                    "trace_id": "4c79f60c11214eb38604f4ae0781bfb2",
                    "span_id": "fa90fdead5f74053",
                    "op": "http.server",
                    "type": "trace"
                    }
                },
                "transaction_info": {
                    "source": "url"
                }
            }
            "#,
        )
        .unwrap();
        let e = event.value_mut().as_mut().unwrap();
        e.transaction.set_value(Some(transaction_name.into()));

        e.transaction_info
            .value_mut()
            .as_mut()
            .unwrap()
            .source
            .set_value(Some(source));

        relay_statsd::with_capturing_test_client(|| {
            utils::log_transaction_name_metrics(&mut event, |event| {
                let config = NormalizeProcessorConfig {
                    transaction_name_config: TransactionNameConfig {
                        rules: &[TransactionNameRule {
                            pattern: LazyGlob::new("/foo/*/**".to_owned()),
                            expiry: DateTime::<Utc>::MAX_UTC,
                            redaction: RedactionRule::Replace {
                                substitution: "*".to_owned(),
                            },
                        }],
                    },
                    ..Default::default()
                };
                process_value(
                    event,
                    &mut NormalizeProcessor::new(config),
                    ProcessingState::root(),
                )
            })
            .unwrap();
        })
    }

    #[test]
    fn test_log_transaction_metrics_none() {
        let captures = capture_test_event("/nothing", TransactionSource::Url);
        insta::assert_debug_snapshot!(captures, @r#"
        [
            "event.transaction_name_changes:1|c|#source_in:url,changes:none,source_out:sanitized,is_404:false",
        ]
        "#);
    }

    #[test]
    fn test_log_transaction_metrics_rule() {
        let captures = capture_test_event("/foo/john/denver", TransactionSource::Url);
        insta::assert_debug_snapshot!(captures, @r#"
        [
            "event.transaction_name_changes:1|c|#source_in:url,changes:rule,source_out:sanitized,is_404:false",
        ]
        "#);
    }

    #[test]
    fn test_log_transaction_metrics_pattern() {
        let captures = capture_test_event("/something/12345", TransactionSource::Url);
        insta::assert_debug_snapshot!(captures, @r#"
        [
            "event.transaction_name_changes:1|c|#source_in:url,changes:pattern,source_out:sanitized,is_404:false",
        ]
        "#);
    }

    #[test]
    fn test_log_transaction_metrics_both() {
        let captures = capture_test_event("/foo/john/12345", TransactionSource::Url);
        insta::assert_debug_snapshot!(captures, @r#"
        [
            "event.transaction_name_changes:1|c|#source_in:url,changes:both,source_out:sanitized,is_404:false",
        ]
        "#);
    }

    #[test]
    fn test_log_transaction_metrics_no_match() {
        let captures = capture_test_event("/foo/john/12345", TransactionSource::Route);
        insta::assert_debug_snapshot!(captures, @r#"
        [
            "event.transaction_name_changes:1|c|#source_in:route,changes:none,source_out:route,is_404:false",
        ]
        "#);
    }

    /// This is a stand-in test to assert panicking behavior for spawn_blocking.
    ///
    /// [`EnvelopeProcessorService`] relies on tokio to restart the worker threads for blocking
    /// tasks if there is a panic during processing. Tokio does not explicitly mention this behavior
    /// in documentation, though the `spawn_blocking` contract suggests that this is intentional.
    ///
    /// This test should be moved if the worker pool is extracted into a utility.
    #[test]
    fn test_processor_panics() {
        let future = async {
            let semaphore = Arc::new(Semaphore::new(1));

            // loop multiple times to prove that the runtime creates new threads
            for _ in 0..3 {
                // the previous permit should have been released during panic unwind
                let permit = semaphore.clone().acquire_owned().await.unwrap();

                let handle = tokio::task::spawn_blocking(move || {
                    let _permit = permit; // drop(permit) after panic!() would warn as "unreachable"
                    panic!("ignored");
                });

                assert!(handle.await.is_err());
            }
        };

        tokio::runtime::Builder::new_current_thread()
            .max_blocking_threads(1)
            .build()
            .unwrap()
            .block_on(future);
    }

    /// Confirms that the hardcoded value we use for the fixed length of the measurement MRI is
    /// correct. Unit test is placed here because it has dependencies to relay-server and therefore
    /// cannot be called from relay-metrics.
    #[test]
    fn test_mri_overhead_constant() {
        let hardcoded_value = MeasurementsConfig::MEASUREMENT_MRI_OVERHEAD;

        let derived_value = {
            let name = "foobar".to_string();
            let value = 5.0; // Arbitrary value.
            let unit = MetricUnit::Duration(DurationUnit::default());
            let tags = TransactionMeasurementTags {
                measurement_rating: None,
                universal_tags: CommonTags(BTreeMap::new()),
            };

            let measurement = TransactionMetric::Measurement {
                name: name.clone(),
                value,
                unit,
                tags,
            };

            let metric: Bucket = measurement.into_metric(UnixTimestamp::now());
            metric.name.len() - unit.to_string().len() - name.len()
        };
        assert_eq!(
            hardcoded_value, derived_value,
            "Update `MEASUREMENT_MRI_OVERHEAD` if the naming scheme changed."
        );
    }
}<|MERGE_RESOLUTION|>--- conflicted
+++ resolved
@@ -1678,15 +1678,7 @@
         let max_batch_size_bytes = self.inner.config.metrics_max_batch_size_bytes();
 
         let upstream = self.inner.config.upstream_descriptor();
-<<<<<<< HEAD
-        let dsn = PartialDsn {
-            scheme: upstream.scheme(),
-            public_key: scoping.project_key,
-            host: upstream.host().to_owned(),
-            port: upstream.port(),
-            path: "".to_owned(),
-            project_id: Some(scoping.project_id),
-        };
+        let dsn = PartialDsn::outbound(&scoping, upstream);
 
         let bucket_qty = buckets.len();
         let bucket_partitions = partition_buckets(scoping.project_key, buckets, partitions);
@@ -1704,12 +1696,6 @@
         }
 
         for (partition_key, buckets) in bucket_partitions {
-=======
-        let dsn = PartialDsn::outbound(&scoping, upstream);
-
-        for (partition_key, buckets) in partition_buckets(scoping.project_key, buckets, partitions)
-        {
->>>>>>> a0c44d53
             let mut num_batches = 0;
 
             for batch in BucketsView::new(&buckets).by_size(max_batch_size_bytes) {
