use std::collections::hash_map::Entry;
use std::collections::{BTreeMap, HashMap};
use std::error::Error;
use std::hash::Hasher;
use std::iter::{FromIterator, FusedIterator};
use std::time::Duration;
use std::{fmt, mem};

use fnv::FnvHasher;
use itertools::Itertools;
use relay_base_schema::project::ProjectKey;
use relay_common::time::{MonotonicResult, UnixTimestamp};
use serde::{Deserialize, Serialize};
use thiserror::Error;
use tokio::time::Instant;

use crate::bucket::{Bucket, BucketValue};
use crate::protocol::{self, MetricNamespace, MetricResourceIdentifier};
use crate::statsd::{MetricCounters, MetricGauges, MetricHistograms, MetricSets, MetricTimers};
use crate::{
    aggregator, Condition, DistributionValue, Field, HashedBucket, ScopedAggregatorConfig,
};

/// The fraction of [`AggregatorServiceConfig::max_flush_bytes`](crate::AggregatorServiceConfig) at which buckets will be split. A value of
/// `2` means that all buckets smaller than half of max_flush_bytes will be moved in their entirety,
/// and buckets larger will be split up.
const BUCKET_SPLIT_FACTOR: usize = 32;

/// The average size of values when serialized.
const AVG_VALUE_SIZE: usize = 8;

/// Utility that routes metrics & metric buckets to the appropriate aggregator.
///
/// Each aggregator gets its own configuration.
/// Metrics are routed to the first aggregator which matches the configuration's [`Condition`].
/// If no condition matches, the metric/bucket is routed to the `default_aggregator`.
pub struct AggregatorRouter {
    default_aggregator: aggregator::Aggregator,
    secondary_aggregators: BTreeMap<MetricNamespace, aggregator::Aggregator>,
}

impl AggregatorRouter {
    /// Creates a new instance of [`AggregatorRouter`].
    pub fn new(
        aggregator_config: AggregatorConfig,
        secondary_aggregators: Vec<ScopedAggregatorConfig>,
    ) -> Self {
        Self {
            default_aggregator: aggregator::Aggregator::new(aggregator_config),
            secondary_aggregators: secondary_aggregators
                .into_iter()
                .map(|c| {
                    let Condition::Eq(Field::Namespace(namespace)) = c.condition;
                    (
                        namespace,
                        aggregator::Aggregator::named(c.name, c.config.aggregator),
                    )
                })
                .collect(),
        }
    }

    #[cfg(test)]
    pub fn default_bucket_count(&self) -> usize {
        self.default_aggregator.bucket_count()
    }

    /// Returns an iterator of references to all the aggregators in the [`AggregatorRouter`].
    fn aggregators_ref(&self) -> impl Iterator<Item = &aggregator::Aggregator> {
        std::iter::once(&self.default_aggregator).chain(self.secondary_aggregators.values())
    }

    /// Returns an iterator of mutable references to all the aggregators in the [`AggregatorRouter`].
    fn aggregators_mut(&mut self) -> impl Iterator<Item = &mut aggregator::Aggregator> {
        std::iter::once(&mut self.default_aggregator).chain(self.secondary_aggregators.values_mut())
    }

    /// Merges the given buckets into the aggregators based on the metric namespace of each bucket.
    pub fn handle_merge_buckets(
        &mut self,
        max_total_bucket_bytes: Option<usize>,
        project_key: ProjectKey,
        buckets: Vec<Bucket>,
    ) {
        let metrics_by_namespace = buckets.into_iter().group_by(|bucket| {
            MetricResourceIdentifier::parse(&bucket.name)
                .map(|mri| mri.namespace)
                .ok()
        });

        // TODO: Parse MRI only once, move validation from Aggregator here.
        for (namespace, group) in metrics_by_namespace.into_iter() {
            let aggregator = namespace
                .and_then(|ns| self.secondary_aggregators.get_mut(&ns))
                .unwrap_or(&mut self.default_aggregator);

            aggregator.merge_all(
                project_key,
                group.collect::<Vec<Bucket>>(),
                max_total_bucket_bytes,
            );
        }
    }

    /// Checks if any of the aggregators' total cost exceeds the given limit.
    pub fn any_total_cost_exceeded(&self, max_total_bucket_bytes: Option<usize>) -> bool {
        self.aggregators_ref()
            .any(|agg| agg.totals_cost_exceeded(max_total_bucket_bytes))
    }

    /// Runs pop_flush_buckets on all the aggregators and returns the result.
    pub fn pop_all_flush_buckets(
        &mut self,
        force: bool,
    ) -> impl Iterator<Item = (&str, HashMap<ProjectKey, Vec<HashedBucket>>)> {
        self.aggregators_mut().map(move |agg| {
            let buckets = agg.pop_flush_buckets(force);
            (agg.name(), buckets)
        })
    }
}

/// Splits this bucket if its estimated serialization size exceeds a threshold.
///
/// There are three possible return values:
///  - `(Some, None)` if the bucket fits entirely into the size budget. There is no split.
///  - `(None, Some)` if the size budget cannot even hold the bucket name and tags. There is no
///    split, the entire bucket is moved.
///  - `(Some, Some)` if the bucket fits partially. Remaining values are moved into a new bucket
///    with all other information cloned.
///
/// This is an approximate function. The bucket is not actually serialized, but rather its
/// footprint is estimated through the number of data points contained. See
/// `estimate_size` for more information.
fn split_at(mut bucket: Bucket, size: usize) -> (Option<Bucket>, Option<Bucket>) {
    // If there's enough space for the entire bucket, do not perform a split.
    if size >= estimate_size(&bucket) {
        return (Some(bucket), None);
    }

    // If the bucket key can't even fit into the remaining length, move the entire bucket into
    // the right-hand side.
    let own_size = estimate_base_size(&bucket);
    if size < (own_size + AVG_VALUE_SIZE) {
        // split_at must not be zero
        return (None, Some(bucket));
    }

    // Perform a split with the remaining space after adding the key. We assume an average
    // length of 8 bytes per value and compute the number of items fitting into the left side.
    let split_at = (size - own_size) / AVG_VALUE_SIZE;

    match bucket.value {
        BucketValue::Counter(_) => (None, Some(bucket)),
        BucketValue::Distribution(ref mut distribution) => {
            let mut org = std::mem::take(distribution);

            let mut new_bucket = bucket.clone();
            new_bucket.value =
                BucketValue::Distribution(DistributionValue::from_slice(&org[split_at..]));

            org.truncate(split_at);
            bucket.value = BucketValue::Distribution(org);

            (Some(bucket), Some(new_bucket))
        }
        BucketValue::Set(ref mut set) => {
            let org = std::mem::take(set);
            let mut new_bucket = bucket.clone();

            let mut iter = org.into_iter();
            bucket.value = BucketValue::Set((&mut iter).take(split_at).collect());
            new_bucket.value = BucketValue::Set(iter.collect());

            (Some(bucket), Some(new_bucket))
        }
        BucketValue::Gauge(_) => (None, Some(bucket)),
    }
}

/// Estimates the number of bytes needed to serialize the bucket without value.
///
/// Note that this does not match the exact size of the serialized payload. Instead, the size is
/// approximated through tags and a static overhead.
fn estimate_base_size(bucket: &Bucket) -> usize {
    50 + bucket.name.len() + aggregator::tags_cost(&bucket.tags)
}

/// Estimates the number of bytes needed to serialize the bucket.
///
/// Note that this does not match the exact size of the serialized payload. Instead, the size is
/// approximated through the number of contained values, assuming an average size of serialized
/// values.
fn estimate_size(bucket: &Bucket) -> usize {
    estimate_base_size(bucket) + bucket.value.len() * AVG_VALUE_SIZE
}

/// An iterator returning batches of buckets fitting into a size budget.
///
/// The size budget is given through `max_flush_bytes`, though this is an approximate number. On
/// every iteration, this iterator returns a `Vec<Bucket>` which serializes into a buffer of the
/// specified size. Buckets at the end of each batch may be split to fit into the batch.
///
/// Since this uses an approximate function to estimate the size of buckets, the actual serialized
/// payload may exceed the size. The estimation function is built in a way to guarantee the same
/// order of magnitude.
pub struct CappedBucketIter<T: Iterator<Item = Bucket>> {
    buckets: T,
    next_bucket: Option<Bucket>,
    max_flush_bytes: usize,
}

impl<T: Iterator<Item = Bucket>> CappedBucketIter<T> {
    /// Creates a new `CappedBucketIter`.
    pub fn new(mut buckets: T, max_flush_bytes: usize) -> Self {
        let next_bucket = buckets.next();

        Self {
            buckets,
            next_bucket,
            max_flush_bytes,
        }
    }
}

impl<T: Iterator<Item = Bucket>> Iterator for CappedBucketIter<T> {
    type Item = Vec<Bucket>;

    fn next(&mut self) -> Option<Self::Item> {
        let mut current_batch = Vec::new();
        let mut remaining_bytes = self.max_flush_bytes;

        while let Some(bucket) = self.next_bucket.take() {
            let bucket_size = estimate_size(&bucket);
            if bucket_size <= remaining_bytes {
                // the bucket fits
                remaining_bytes -= bucket_size;
                current_batch.push(bucket);
                self.next_bucket = self.buckets.next();
            } else if bucket_size < self.max_flush_bytes / BUCKET_SPLIT_FACTOR {
                // the bucket is too small to split, move it entirely
                self.next_bucket = Some(bucket);
                break;
            } else {
                // the bucket is big enough to split
                let (left, right) = split_at(bucket, remaining_bytes);
                if let Some(left) = left {
                    current_batch.push(left);
                }

                self.next_bucket = right;
                break;
            }
        }

        if current_batch.is_empty() {
            // There is still leftover data not returned by the iterator after it has ended.
            if self.next_bucket.take().is_some() {
                relay_log::error!("CappedBucketIter swallowed bucket");
            }
            None
        } else {
            Some(current_batch)
        }
    }
}

impl<T: Iterator<Item = Bucket>> FusedIterator for CappedBucketIter<T> {}

/// Any error that may occur during aggregation.
#[derive(Debug, Error, PartialEq)]
#[error("failed to aggregate metrics: {kind}")]
pub struct AggregateMetricsError {
    kind: AggregateMetricsErrorKind,
}

impl From<AggregateMetricsErrorKind> for AggregateMetricsError {
    fn from(kind: AggregateMetricsErrorKind) -> Self {
        AggregateMetricsError { kind }
    }
}

#[derive(Debug, Error, PartialEq)]
#[allow(clippy::enum_variant_names)]
enum AggregateMetricsErrorKind {
    /// A metric bucket had invalid characters in the metric name.
    #[error("found invalid characters: {0}")]
    InvalidCharacters(String),
    /// A metric bucket had an unknown namespace in the metric name.
    #[error("found unsupported namespace: {0}")]
    UnsupportedNamespace(MetricNamespace),
    /// A metric bucket's timestamp was out of the configured acceptable range.
    #[error("found invalid timestamp: {0}")]
    InvalidTimestamp(UnixTimestamp),
    /// Internal error: Attempted to merge two metric buckets of different types.
    #[error("found incompatible metric types")]
    InvalidTypes,
    /// A metric bucket had a too long string (metric name or a tag key/value).
    #[error("found invalid string: {0}")]
    InvalidStringLength(String),
    /// A metric bucket is too large for the global bytes limit.
    #[error("total metrics limit exceeded")]
    TotalLimitExceeded,
    /// A metric bucket is too large for the per-project bytes limit.
    #[error("project metrics limit exceeded")]
    ProjectLimitExceeded,
}

#[derive(Clone, Debug, PartialEq, Eq, Hash)]
struct BucketKey {
    project_key: ProjectKey,
    timestamp: UnixTimestamp,
    metric_name: String,
    tags: BTreeMap<String, String>,
}

impl BucketKey {
    // Create a 64-bit hash of the bucket key using FnvHasher.
    // This is used for partition key computation and statsd logging.
    fn hash64(&self) -> u64 {
        let mut hasher = FnvHasher::default();
        std::hash::Hash::hash(self, &mut hasher);
        hasher.finish()
    }

    /// Estimates the number of bytes needed to encode the bucket key.
    ///
    /// Note that this does not necessarily match the exact memory footprint of the key,
    /// because data structures have a memory overhead.
    fn cost(&self) -> usize {
        mem::size_of::<Self>() + self.metric_name.capacity() + tags_cost(&self.tags)
    }

    /// Returns the namespace of this bucket.
    fn namespace(&self) -> MetricNamespace {
        match MetricResourceIdentifier::parse(&self.metric_name) {
            Ok(mri) => mri.namespace,
            Err(_) => MetricNamespace::Unsupported,
        }
    }
}

/// Estimates the number of bytes needed to encode the tags.
///
/// Note that this does not necessarily match the exact memory footprint of the tags,
/// because data structures or their serialization have overheads.
pub fn tags_cost(tags: &BTreeMap<String, String>) -> usize {
    tags.iter().map(|(k, v)| k.capacity() + v.capacity()).sum()
}

/// Configuration value for [`AggregatorConfig::shift_key`].
#[derive(Clone, Debug, Default, Deserialize, Serialize)]
#[serde(rename_all = "lowercase")]
pub enum ShiftKey {
    /// Shifts the flush time by an offset based on the [`ProjectKey`].
    ///
    /// This allows buckets from the same project to be flushed together.
    #[default]
    Project,

    /// Shifts the flush time by an offset based on the bucket key itself.
    ///
    /// This allows for a completely random distribution of bucket flush times.
    ///
    /// Only for use in processing Relays.
    Bucket,
}

/// Parameters used by the [`Aggregator`].
#[derive(Clone, Debug, Deserialize, Serialize)]
#[serde(default)]
pub struct AggregatorConfig {
    /// Determines the wall clock time interval for buckets in seconds.
    ///
    /// Defaults to `10` seconds. Every metric is sorted into a bucket of this size based on its
    /// timestamp. This defines the minimum granularity with which metrics can be queried later.
    pub bucket_interval: u64,

    /// The initial delay in seconds to wait before flushing a bucket.
    ///
    /// Defaults to `30` seconds. Before sending an aggregated bucket, this is the time Relay waits
    /// for buckets that are being reported in real time. This should be higher than the
    /// `debounce_delay`.
    ///
    /// Relay applies up to a full `bucket_interval` of additional jitter after the initial delay to spread out flushing real time buckets.
    pub initial_delay: u64,

    /// The delay in seconds to wait before flushing a backdated buckets.
    ///
    /// Defaults to `10` seconds. Metrics can be sent with a past timestamp. Relay wait this time
    /// before sending such a backdated bucket to the upsteam. This should be lower than
    /// `initial_delay`.
    ///
    /// Unlike `initial_delay`, the debounce delay starts with the exact moment the first metric
    /// is added to a backdated bucket.
    pub debounce_delay: u64,

    /// The age in seconds of the oldest allowed bucket timestamp.
    ///
    /// Defaults to 5 days.
    pub max_secs_in_past: u64,

    /// The time in seconds that a timestamp may be in the future.
    ///
    /// Defaults to 1 minute.
    pub max_secs_in_future: u64,

    /// The length the name of a metric is allowed to be.
    ///
    /// Defaults to `200` bytes.
    pub max_name_length: usize,

    /// The length the tag key is allowed to be.
    ///
    /// Defaults to `200` bytes.
    pub max_tag_key_length: usize,

    /// The length the tag value is allowed to be.
    ///
    /// Defaults to `200` chars.
    pub max_tag_value_length: usize,

    /// Maximum amount of bytes used for metrics aggregation per project key.
    ///
    /// Similar measuring technique to `max_total_bucket_bytes`, but instead of a
    /// global/process-wide limit, it is enforced per project key.
    ///
    /// Defaults to `None`, i.e. no limit.
    pub max_project_key_bucket_bytes: Option<usize>,

    /// Key used to shift the flush time of a bucket.
    ///
    /// This prevents flushing all buckets from a bucket interval at the same
    /// time by computing an offset from the hash of the given key.
    pub shift_key: ShiftKey,
}

impl AggregatorConfig {
    /// Returns the instant at which a bucket should be flushed.
    ///
    /// Recent buckets are flushed after a grace period of `initial_delay`. Backdated buckets, that
    /// is, buckets that lie in the past, are flushed after the shorter `debounce_delay`.
    fn get_flush_time(&self, bucket_key: &BucketKey) -> Instant {
        let now = Instant::now();
        let mut flush = None;

        if let MonotonicResult::Instant(instant) = bucket_key.timestamp.to_instant() {
            let instant = Instant::from_std(instant);
            let bucket_end = instant + self.bucket_interval();
            let initial_flush = bucket_end + self.initial_delay();
            // If the initial flush is still pending, use that.
            if initial_flush > now {
                flush = Some(initial_flush + self.flush_time_shift(bucket_key));
            }
        }

        let delay = UnixTimestamp::now().as_secs() as i64 - bucket_key.timestamp.as_secs() as i64;
        relay_statsd::metric!(
            histogram(MetricHistograms::BucketsDelay) = delay as f64,
            backdated = if flush.is_none() { "true" } else { "false" },
        );

        // If the initial flush time has passed or cannot be represented, debounce future flushes
        // with the `debounce_delay` starting now.
        match flush {
            Some(initial_flush) => initial_flush,
            None => now + self.debounce_delay(),
        }
    }

    /// The delay to debounce backdated flushes.
    fn debounce_delay(&self) -> Duration {
        Duration::from_secs(self.debounce_delay)
    }

    /// Returns the time width buckets.
    fn bucket_interval(&self) -> Duration {
        Duration::from_secs(self.bucket_interval)
    }

    /// Returns the initial flush delay after the end of a bucket's original time window.
    fn initial_delay(&self) -> Duration {
        Duration::from_secs(self.initial_delay)
    }

    // Shift deterministically within one bucket interval based on the project or bucket key.
    //
    // This distributes buckets over time to prevent peaks.
    fn flush_time_shift(&self, bucket: &BucketKey) -> Duration {
        let hash_value = match self.shift_key {
            ShiftKey::Project => {
                let mut hasher = FnvHasher::default();
                hasher.write(bucket.project_key.as_str().as_bytes());
                hasher.finish()
            }
            ShiftKey::Bucket => bucket.hash64(),
        };
        let shift_millis = hash_value % (self.bucket_interval * 1000);

        Duration::from_millis(shift_millis)
    }

    /// Determines the target bucket for an incoming bucket timestamp and bucket width.
    ///
    /// We select the output bucket which overlaps with the center of the incoming bucket.
    /// Fails if timestamp is too old or too far into the future.
    fn get_bucket_timestamp(
        &self,
        timestamp: UnixTimestamp,
        bucket_width: u64,
    ) -> Result<UnixTimestamp, AggregateMetricsError> {
        // Find middle of the input bucket to select a target
        let ts = timestamp.as_secs().saturating_add(bucket_width / 2);
        // Align target_timestamp to output bucket width
        let ts = (ts / self.bucket_interval) * self.bucket_interval;
        let output_timestamp = UnixTimestamp::from_secs(ts);

        if !self.timestamp_range().contains(&output_timestamp) {
            return Err(AggregateMetricsErrorKind::InvalidTimestamp(timestamp).into());
        }

        Ok(output_timestamp)
    }

    /// Returns the valid range for metrics timestamps.
    ///
    /// Metrics or buckets outside of this range should be discarded.
    pub fn timestamp_range(&self) -> std::ops::Range<UnixTimestamp> {
        let now = UnixTimestamp::now().as_secs();
        let min_timestamp = UnixTimestamp::from_secs(now.saturating_sub(self.max_secs_in_past));
        let max_timestamp = UnixTimestamp::from_secs(now.saturating_add(self.max_secs_in_future));
        min_timestamp..max_timestamp
    }
}

impl Default for AggregatorConfig {
    fn default() -> Self {
        Self {
            bucket_interval: 10,
            initial_delay: 30,
            debounce_delay: 10,
            max_secs_in_past: 5 * 24 * 60 * 60, // 5 days, as for sessions
            max_secs_in_future: 60,             // 1 minute
            max_name_length: 200,
            max_tag_key_length: 200,
            max_tag_value_length: 200,
            max_project_key_bucket_bytes: None,
            shift_key: ShiftKey::default(),
        }
    }
}

/// Bucket in the [`Aggregator`] with a defined flush time.
///
/// This type implements an inverted total ordering. The maximum queued bucket has the lowest flush
/// time, which is suitable for using it in a [`BinaryHeap`].
///
/// [`BinaryHeap`]: std::collections::BinaryHeap
#[derive(Debug)]
struct QueuedBucket {
    flush_at: Instant,
    value: BucketValue,
}

impl QueuedBucket {
    /// Creates a new `QueuedBucket` with a given flush time.
    fn new(flush_at: Instant, value: BucketValue) -> Self {
        Self { flush_at, value }
    }

    /// Returns `true` if the flush time has elapsed.
    fn elapsed(&self) -> bool {
        Instant::now() > self.flush_at
    }
}

impl PartialEq for QueuedBucket {
    fn eq(&self, other: &Self) -> bool {
        self.flush_at.eq(&other.flush_at)
    }
}

impl Eq for QueuedBucket {}

impl PartialOrd for QueuedBucket {
    fn partial_cmp(&self, other: &Self) -> Option<std::cmp::Ordering> {
        // Comparing order is reversed to convert the max heap into a min heap
        Some(other.flush_at.cmp(&self.flush_at))
    }
}

impl Ord for QueuedBucket {
    fn cmp(&self, other: &Self) -> std::cmp::Ordering {
        // Comparing order is reversed to convert the max heap into a min heap
        other.flush_at.cmp(&self.flush_at)
    }
}

#[derive(Default)]
struct CostTracker {
    total_cost: usize,
    cost_per_project_key: HashMap<ProjectKey, usize>,
}

impl CostTracker {
    fn totals_cost_exceeded(&self, max_total_cost: Option<usize>) -> bool {
        if let Some(max_total_cost) = max_total_cost {
            if self.total_cost >= max_total_cost {
                return true;
            }
        }

        false
    }

    fn check_limits_exceeded(
        &self,
        project_key: ProjectKey,
        max_total_cost: Option<usize>,
        max_project_cost: Option<usize>,
    ) -> Result<(), AggregateMetricsError> {
        if self.totals_cost_exceeded(max_total_cost) {
            relay_log::configure_scope(|scope| {
                scope.set_extra("bucket.project_key", project_key.as_str().to_owned().into());
            });
            return Err(AggregateMetricsErrorKind::TotalLimitExceeded.into());
        }

        if let Some(max_project_cost) = max_project_cost {
            let project_cost = self
                .cost_per_project_key
                .get(&project_key)
                .cloned()
                .unwrap_or(0);
            if project_cost >= max_project_cost {
                relay_log::configure_scope(|scope| {
                    scope.set_extra("bucket.project_key", project_key.as_str().to_owned().into());
                });
                return Err(AggregateMetricsErrorKind::ProjectLimitExceeded.into());
            }
        }

        Ok(())
    }

    fn add_cost(&mut self, project_key: ProjectKey, cost: usize) {
        self.total_cost += cost;
        let project_cost = self.cost_per_project_key.entry(project_key).or_insert(0);
        *project_cost += cost;
    }

    fn subtract_cost(&mut self, project_key: ProjectKey, cost: usize) {
        match self.cost_per_project_key.entry(project_key) {
            Entry::Vacant(_) => {
                relay_log::error!("cost subtracted for an untracked project key");
            }
            Entry::Occupied(mut entry) => {
                // Handle per-project cost:
                let project_cost = entry.get_mut();
                if cost > *project_cost {
                    relay_log::error!("underflow while subtracing project cost");
                    self.total_cost = self.total_cost.saturating_sub(*project_cost);
                    *project_cost = 0;
                } else {
                    *project_cost -= cost;
                    self.total_cost = self.total_cost.saturating_sub(cost);
                }
                if *project_cost == 0 {
                    // Remove this project_key from the map
                    entry.remove();
                }
            }
        };
    }
}

impl fmt::Debug for CostTracker {
    fn fmt(&self, f: &mut fmt::Formatter<'_>) -> fmt::Result {
        f.debug_struct("CostTracker")
            .field("total_cost", &self.total_cost)
            .field(
                "cost_per_project_key",
                &BTreeMap::from_iter(self.cost_per_project_key.iter()),
            )
            .finish()
    }
}

/// A collector of [`Bucket`] submissions.
///
/// # Aggregation
///
/// Each metric is dispatched into the a [`Bucket`] depending on its project key (DSN), name, type,
/// unit, tags and timestamp. The bucket timestamp is rounded to the precision declared by the
/// `bucket_interval` field on the [AggregatorConfig] configuration.
///
/// Each bucket stores the accumulated value of submitted metrics:
///
/// - `Counter`: Sum of values.
/// - `Distribution`: A list of values.
/// - `Set`: A unique set of hashed values.
/// - `Gauge`: A summary of the reported values, see [`GaugeValue`](crate::GaugeValue).
///
/// # Conflicts
///
/// Metrics are uniquely identified by the combination of their name, type and unit. It is allowed
/// to send metrics of different types and units under the same name. For example, sending a metric
/// once as set and once as distribution will result in two actual metrics being recorded.
pub struct Aggregator {
    name: String,
    config: AggregatorConfig,
    buckets: HashMap<BucketKey, QueuedBucket>,
    cost_tracker: CostTracker,
}

impl Aggregator {
    /// Create a new aggregator.
    pub fn new(config: AggregatorConfig) -> Self {
        Self::named("default".to_owned(), config)
    }

    /// Like [`Self::new`], but with a provided name.
    pub(crate) fn named(name: String, config: AggregatorConfig) -> Self {
        Self {
            name,
            config,
            buckets: HashMap::new(),
            cost_tracker: CostTracker::default(),
        }
    }

    /// Returns the name of the aggregator.
    pub fn name(&self) -> &str {
        self.name.as_str()
    }

    /// Returns the number of buckets in the aggregator.
    pub fn bucket_count(&self) -> usize {
        self.buckets.len()
    }

    /// Returns `true` if the cost trackers value is larger than the given max cost.
    pub fn totals_cost_exceeded(&self, max_total_cost: Option<usize>) -> bool {
        self.cost_tracker.totals_cost_exceeded(max_total_cost)
    }

    /// Converts this aggregator into a vector of [`Bucket`].
    pub fn into_buckets(self) -> Vec<Bucket> {
        relay_statsd::metric!(
            gauge(MetricGauges::Buckets) = self.bucket_count() as u64,
            aggregator = &self.name,
        );

        let bucket_interval = self.config.bucket_interval;

        self.buckets
            .into_iter()
            .map(|(key, entry)| Bucket {
                timestamp: key.timestamp,
                width: bucket_interval,
                name: key.metric_name,
                value: entry.value,
                tags: key.tags,
            })
            .collect()
    }

    /// Pop and return the buckets that are eligible for flushing out according to bucket interval.
    ///
    /// Note that this function is primarily intended for tests.
    pub fn pop_flush_buckets(&mut self, force: bool) -> HashMap<ProjectKey, Vec<HashedBucket>> {
        relay_statsd::metric!(
            gauge(MetricGauges::Buckets) = self.bucket_count() as u64,
            aggregator = &self.name,
        );

        // We only emit statsd metrics for the cost on flush (and not when merging the buckets),
        // assuming that this gives us more than enough data points.
        relay_statsd::metric!(
            gauge(MetricGauges::BucketsCost) = self.cost_tracker.total_cost as u64,
            aggregator = &self.name,
        );

        let mut buckets = HashMap::<ProjectKey, Vec<HashedBucket>>::new();
        let mut stats = HashMap::new();

        relay_statsd::metric!(
            timer(MetricTimers::BucketsScanDuration),
            aggregator = &self.name,
            {
                let bucket_interval = self.config.bucket_interval;
                let cost_tracker = &mut self.cost_tracker;
                self.buckets.retain(|key, entry| {
                    if force || entry.elapsed() {
                        // Take the value and leave a placeholder behind. It'll be removed right after.
                        let value = mem::replace(&mut entry.value, BucketValue::Counter(0.0));
                        cost_tracker.subtract_cost(key.project_key, key.cost());
                        cost_tracker.subtract_cost(key.project_key, value.cost());

                        let (bucket_count, item_count) = stats
                            .entry((value.ty(), key.namespace()))
                            .or_insert((0usize, 0usize));
                        *bucket_count += 1;
                        *item_count += value.len();

                        let bucket = Bucket {
                            timestamp: key.timestamp,
                            width: bucket_interval,
                            name: key.metric_name.clone(),
                            value,
                            tags: key.tags.clone(),
                        };

                        buckets
                            .entry(key.project_key)
                            .or_default()
                            .push(HashedBucket::new(key.hash64(), bucket));

                        false
                    } else {
                        true
                    }
                });
            }
        );

        for ((ty, namespace), (bucket_count, item_count)) in stats.into_iter() {
            relay_statsd::metric!(
                gauge(MetricGauges::AvgBucketSize) = item_count as f64 / bucket_count as f64,
                metric_type = ty.as_str(),
                namespace = namespace.as_str(),
                aggregator = self.name(),
            );
        }

        buckets
    }

    /// Validates the metric name and its tags are correct.
    ///
    /// Returns `Err` if the metric should be dropped.
    fn validate_bucket_key(
        mut key: BucketKey,
        aggregator_config: &AggregatorConfig,
    ) -> Result<BucketKey, AggregateMetricsError> {
        key = Self::validate_metric_name(key, aggregator_config)?;
        key = Self::validate_metric_tags(key, aggregator_config);
        Ok(key)
    }

    /// Removes invalid characters from metric names.
    ///
    /// Returns `Err` if the metric must be dropped.
    fn validate_metric_name(
        mut key: BucketKey,
        aggregator_config: &AggregatorConfig,
    ) -> Result<BucketKey, AggregateMetricsError> {
        let metric_name_length = key.metric_name.len();
        if metric_name_length > aggregator_config.max_name_length {
            relay_log::configure_scope(|scope| {
                scope.set_extra(
                    "bucket.project_key",
                    key.project_key.as_str().to_owned().into(),
                );
                scope.set_extra(
                    "bucket.metric_name.length",
                    metric_name_length.to_string().into(),
                );
                scope.set_extra(
                    "aggregator_config.max_name_length",
                    aggregator_config.max_name_length.to_string().into(),
                );
            });
            return Err(AggregateMetricsErrorKind::InvalidStringLength(key.metric_name).into());
        }

        if let Err(err) = Self::normalize_metric_name(&mut key) {
            relay_log::configure_scope(|scope| {
                scope.set_extra(
                    "bucket.project_key",
                    key.project_key.as_str().to_owned().into(),
                );
                scope.set_extra("bucket.metric_name", key.metric_name.into());
            });
            return Err(err);
        }

        Ok(key)
    }

    fn normalize_metric_name(key: &mut BucketKey) -> Result<(), AggregateMetricsError> {
        key.metric_name = match MetricResourceIdentifier::parse(&key.metric_name) {
            Ok(mri) => {
                if matches!(mri.namespace, MetricNamespace::Unsupported) {
                    relay_log::debug!("invalid metric namespace {:?}", &key.metric_name);
                    return Err(
                        AggregateMetricsErrorKind::UnsupportedNamespace(mri.namespace).into(),
                    );
                }

                let mut metric_name = mri.to_string();
                // do this so cost tracking still works accurately.
                metric_name.shrink_to_fit();
                metric_name
            }
            Err(_) => {
                relay_log::debug!("invalid metric name {:?}", &key.metric_name);
                return Err(
                    AggregateMetricsErrorKind::InvalidCharacters(key.metric_name.clone()).into(),
                );
            }
        };

        Ok(())
    }

    /// Removes tags with invalid characters in the key, and validates tag values.
    ///
    /// Tag values are validated with `protocol::validate_tag_value`.
    fn validate_metric_tags(mut key: BucketKey, aggregator_config: &AggregatorConfig) -> BucketKey {
        let proj_key = key.project_key.as_str();
        key.tags.retain(|tag_key, tag_value| {
            if tag_key.len() > aggregator_config.max_tag_key_length {
                relay_log::configure_scope(|scope| {
                    scope.set_extra("bucket.project_key", proj_key.to_owned().into());
                    scope.set_extra("bucket.metric.tag_key", tag_key.to_owned().into());
                    scope.set_extra(
                        "aggregator_config.max_tag_key_length",
                        aggregator_config.max_tag_key_length.to_string().into(),
                    );
                });
                relay_log::debug!("Invalid metric tag key");
                return false;
            }
            if bytecount::num_chars(tag_value.as_bytes()) > aggregator_config.max_tag_value_length {
                relay_log::configure_scope(|scope| {
                    scope.set_extra("bucket.project_key", proj_key.to_owned().into());
                    scope.set_extra("bucket.metric.tag_value", tag_value.to_owned().into());
                    scope.set_extra(
                        "aggregator_config.max_tag_value_length",
                        aggregator_config.max_tag_value_length.to_string().into(),
                    );
                });
                relay_log::debug!("Invalid metric tag value");
                return false;
            }

            if protocol::is_valid_tag_key(tag_key) {
                true
            } else {
                relay_log::debug!("invalid metric tag key {tag_key:?}");
                false
            }
        });
        for (_, tag_value) in key.tags.iter_mut() {
            protocol::validate_tag_value(tag_value);
        }
        key
    }

    // Wrapper for [`AggregatorConfig::get_bucket_timestamp`].
    // Logs a statsd metric for invalid timestamps.
    fn get_bucket_timestamp(
        &self,
        timestamp: UnixTimestamp,
        bucket_width: u64,
    ) -> Result<UnixTimestamp, AggregateMetricsError> {
        let res = self.config.get_bucket_timestamp(timestamp, bucket_width);
        if let Err(AggregateMetricsError {
            kind: AggregateMetricsErrorKind::InvalidTimestamp(ts),
        }) = res
        {
            let delta = (ts.as_secs() as i64) - (UnixTimestamp::now().as_secs() as i64);
            relay_statsd::metric!(
                histogram(MetricHistograms::InvalidBucketTimestamp) = delta as f64,
                aggregator = &self.name,
            );
        }

        res
    }

    /// Merge a preaggregated bucket into this aggregator.
    ///
    /// If no bucket exists for the given bucket key, a new bucket will be created.
    pub fn merge(
        &mut self,
        project_key: ProjectKey,
        bucket: Bucket,
        max_total_bucket_bytes: Option<usize>,
    ) -> Result<(), AggregateMetricsError> {
        let timestamp = self.get_bucket_timestamp(bucket.timestamp, bucket.width)?;
        let key = BucketKey {
            project_key,
            timestamp,
            metric_name: bucket.name,
            tags: bucket.tags,
        };
        let key = Self::validate_bucket_key(key, &self.config)?;

        // XXX: This is not a great implementation of cost enforcement.
        //
        // * it takes two lookups of the project key in the cost tracker to merge a bucket: once in
        //   `check_limits_exceeded` and once in `add_cost`.
        //
        // * the limits are not actually enforced consistently
        //
        //   A bucket can be merged that exceeds the cost limit, and only the next bucket will be
        //   limited because the limit is now reached. This implementation was chosen because it's
        //   currently not possible to determine cost accurately upfront: The bucket values have to
        //   be merged together to figure out how costly the merge was. Changing that would force
        //   us to unravel a lot of abstractions that we have already built.
        //
        //   As a result of that, it is possible to exceed the bucket cost limit significantly
        //   until we have guaranteed upper bounds on the cost of a single bucket (which we
        //   currently don't, because a metric can have arbitrary amount of tag values).
        //
        //   Another consequence is that a MergeValue that adds zero cost (such as an existing
        //   counter bucket being incremented) is currently rejected even though it doesn't have to
        //   be.
        //
        // The flipside of this approach is however that there's more optimization potential: If
        // the limit is already exceeded, we could implement an optimization that drops envelope
        // items before they are parsed, as we can be sure that the new metric bucket will be
        // rejected in the aggregator regardless of whether it is merged into existing buckets,
        // whether it is just a counter, etc.
        self.cost_tracker.check_limits_exceeded(
            project_key,
            max_total_bucket_bytes,
            self.config.max_project_key_bucket_bytes,
        )?;

        let added_cost;
        match self.buckets.entry(key) {
            Entry::Occupied(mut entry) => {
                relay_statsd::metric!(
                    counter(MetricCounters::MergeHit) += 1,
                    aggregator = &self.name,
                    namespace = entry.key().namespace().as_str(),
                );
                let bucket_value = &mut entry.get_mut().value;
                let cost_before = bucket_value.cost();
                bucket_value
                    .merge(bucket.value)
                    .map_err(|_| AggregateMetricsErrorKind::InvalidTypes)?;
                let cost_after = bucket_value.cost();
                added_cost = cost_after.saturating_sub(cost_before);
            }
            Entry::Vacant(entry) => {
                relay_statsd::metric!(
                    counter(MetricCounters::MergeMiss) += 1,
                    aggregator = &self.name,
                    namespace = entry.key().namespace().as_str(),
                );
                relay_statsd::metric!(
                    set(MetricSets::UniqueBucketsCreated) = entry.key().hash64() as i64, // 2-complement
                    aggregator = &self.name,
                    namespace = entry.key().namespace().as_str(),
                );

                let flush_at = self.config.get_flush_time(entry.key());
                let value = bucket.value;
                added_cost = entry.key().cost() + value.cost();
                entry.insert(QueuedBucket::new(flush_at, value));
            }
        }

        self.cost_tracker.add_cost(project_key, added_cost);

        Ok(())
    }

    /// Merges all given `buckets` into this aggregator.
    ///
    /// Buckets that do not exist yet will be created.
    pub fn merge_all<I>(
        &mut self,
        project_key: ProjectKey,
        buckets: I,
        max_total_bucket_bytes: Option<usize>,
    ) where
        I: IntoIterator<Item = Bucket>,
    {
        for bucket in buckets.into_iter() {
            if let Err(error) = self.merge(project_key, bucket, max_total_bucket_bytes) {
                match &error.kind {
                    // Ignore invalid timestamp errors.
                    AggregateMetricsErrorKind::InvalidTimestamp(_) => {}
                    _other => {
                        relay_log::error!(
                            tags.aggregator = self.name,
                            bucket.error = &error as &dyn Error
                        );
                    }
                }
            }
        }
    }
<<<<<<< HEAD
=======

    /// Split buckets into N logical partitions, determined by the bucket key.
    pub fn partition_buckets(
        &self,
        buckets: Vec<HashedBucket>,
        flush_partitions: Option<u64>,
    ) -> BTreeMap<Option<u64>, Vec<Bucket>> {
        let flush_partitions = match flush_partitions {
            None => {
                return BTreeMap::from([(None, buckets.into_iter().map(|x| x.bucket).collect())]);
            }
            Some(x) => x.max(1), // handle 0,
        };
        let mut partitions = BTreeMap::<_, Vec<Bucket>>::new();
        for bucket in buckets {
            let partition_key = bucket.hashed_key % flush_partitions;
            partitions
                .entry(Some(partition_key))
                .or_default()
                .push(bucket.bucket);

            // Log the distribution of buckets over partition key
            relay_statsd::metric!(
                histogram(MetricHistograms::PartitionKeys) = partition_key as f64,
                aggregator = &self.name,
            );
        }
        partitions
    }

    /// Create a new aggregator.
    pub fn new(config: AggregatorConfig) -> Self {
        Self::named("default".to_owned(), config)
    }

    /// Like [`Self::new`], but with a provided name.
    pub fn named(name: String, config: AggregatorConfig) -> Self {
        Self {
            name,
            config,
            buckets: HashMap::new(),
            cost_tracker: CostTracker::default(),
        }
    }
>>>>>>> b1bfdf3b
}

impl fmt::Debug for Aggregator {
    fn fmt(&self, f: &mut fmt::Formatter<'_>) -> fmt::Result {
        f.debug_struct(std::any::type_name::<Self>())
            .field("config", &self.config)
            .field("buckets", &self.buckets)
            .field("receiver", &format_args!("Recipient<FlushBuckets>"))
            .finish()
    }
}

impl Drop for Aggregator {
    fn drop(&mut self) {
        let remaining_buckets = self.bucket_count();
        if remaining_buckets > 0 {
            relay_log::error!(
                tags.aggregator = self.name(),
                "metrics aggregator dropping {remaining_buckets} buckets"
            );
            relay_statsd::metric!(
                counter(MetricCounters::BucketsDropped) += remaining_buckets as i64,
                aggregator = self.name(),
            );
        }
    }
}

#[cfg(test)]
mod tests {

    use similar_asserts::assert_eq;

    use super::*;
    use crate::{dist, GaugeValue};

    fn test_config() -> AggregatorConfig {
        AggregatorConfig {
            bucket_interval: 1,
            initial_delay: 0,
            debounce_delay: 0,
            max_secs_in_past: 50 * 365 * 24 * 60 * 60,
            max_secs_in_future: 50 * 365 * 24 * 60 * 60,
            max_name_length: 200,
            max_tag_key_length: 200,
            max_tag_value_length: 200,
            max_project_key_bucket_bytes: None,
            ..Default::default()
        }
    }

    fn some_bucket() -> Bucket {
        Bucket {
            timestamp: UnixTimestamp::from_secs(999994711),
            width: 0,
            name: "c:transactions/foo".to_owned(),
            value: BucketValue::counter(42.),
            tags: BTreeMap::new(),
        }
    }

    #[test]
    fn test_aggregator_merge_counters() {
        relay_test::setup();
        let project_key = ProjectKey::parse("a94ae32be2584e0bbd7a4cbb95971fee").unwrap();
        let mut aggregator = Aggregator::new(test_config());

        let bucket1 = some_bucket();

        let mut bucket2 = bucket1.clone();
        bucket2.value = BucketValue::counter(43.);
        aggregator.merge(project_key, bucket1, None).unwrap();
        aggregator.merge(project_key, bucket2, None).unwrap();

        let buckets: Vec<_> = aggregator
            .buckets
            .iter()
            .map(|(k, e)| (k, &e.value)) // skip flush times, they are different every time
            .collect();

        insta::assert_debug_snapshot!(buckets, @r#"
        [
            (
                BucketKey {
                    project_key: ProjectKey("a94ae32be2584e0bbd7a4cbb95971fee"),
                    timestamp: UnixTimestamp(999994711),
                    metric_name: "c:transactions/foo@none",
                    tags: {},
                },
                Counter(
                    85.0,
                ),
            ),
        ]
        "#);
    }

    #[test]
    fn test_bucket_value_cost() {
        // When this test fails, it means that the cost model has changed.
        // Check dimensionality limits.
        let expected_bucket_value_size = 48;
        let expected_set_entry_size = 4;

        let counter = BucketValue::Counter(123.0);
        assert_eq!(counter.cost(), expected_bucket_value_size);
        let set = BucketValue::Set([1, 2, 3, 4, 5].into());
        assert_eq!(
            set.cost(),
            expected_bucket_value_size + 5 * expected_set_entry_size
        );
        let distribution = BucketValue::Distribution(dist![1., 2., 3.]);
        assert_eq!(distribution.cost(), expected_bucket_value_size + 3 * 8);
        let gauge = BucketValue::Gauge(GaugeValue {
            last: 43.,
            min: 42.,
            max: 43.,
            sum: 85.,
            count: 2,
        });
        assert_eq!(gauge.cost(), expected_bucket_value_size);
    }

    #[test]
    fn test_bucket_key_cost() {
        // When this test fails, it means that the cost model has changed.
        // Check dimensionality limits.
        let project_key = ProjectKey::parse("a94ae32be2584e0bbd7a4cbb95971fee").unwrap();
        let name = "12345".to_owned();
        let bucket_key = BucketKey {
            project_key,
            timestamp: UnixTimestamp::now(),
            metric_name: name,
            tags: BTreeMap::from([
                ("hello".to_owned(), "world".to_owned()),
                ("answer".to_owned(), "42".to_owned()),
            ]),
        };
        assert_eq!(
            bucket_key.cost(),
            88 + // BucketKey
            5 + // name
            (5 + 5 + 6 + 2) // tags
        );
    }

    #[test]
    fn test_aggregator_merge_timestamps() {
        relay_test::setup();
        let mut config = test_config();
        config.bucket_interval = 10;

        let project_key = ProjectKey::parse("a94ae32be2584e0bbd7a4cbb95971fee").unwrap();
        let mut aggregator = Aggregator::new(config);

        let bucket1 = some_bucket();

        let mut bucket2 = bucket1.clone();
        bucket2.timestamp = UnixTimestamp::from_secs(999994712);

        let mut bucket3 = bucket1.clone();
        bucket3.timestamp = UnixTimestamp::from_secs(999994721);
        aggregator.merge(project_key, bucket1, None).unwrap();
        aggregator.merge(project_key, bucket2, None).unwrap();
        aggregator.merge(project_key, bucket3, None).unwrap();

        let mut buckets: Vec<_> = aggregator
            .buckets
            .iter()
            .map(|(k, e)| (k, &e.value)) // skip flush times, they are different every time
            .collect();

        buckets.sort_by(|a, b| a.0.timestamp.cmp(&b.0.timestamp));
        insta::assert_debug_snapshot!(buckets, @r#"
        [
            (
                BucketKey {
                    project_key: ProjectKey("a94ae32be2584e0bbd7a4cbb95971fee"),
                    timestamp: UnixTimestamp(999994710),
                    metric_name: "c:transactions/foo@none",
                    tags: {},
                },
                Counter(
                    84.0,
                ),
            ),
            (
                BucketKey {
                    project_key: ProjectKey("a94ae32be2584e0bbd7a4cbb95971fee"),
                    timestamp: UnixTimestamp(999994720),
                    metric_name: "c:transactions/foo@none",
                    tags: {},
                },
                Counter(
                    42.0,
                ),
            ),
        ]
        "#);
    }

    #[test]
    fn test_aggregator_mixed_projects() {
        relay_test::setup();

        let mut config = test_config();
        config.bucket_interval = 10;

        let project_key1 = ProjectKey::parse("a94ae32be2584e0bbd7a4cbb95971fed").unwrap();
        let project_key2 = ProjectKey::parse("a94ae32be2584e0bbd7a4cbb95971fee").unwrap();

        let mut aggregator = Aggregator::new(config);

        // It's OK to have same metric with different projects:
        aggregator.merge(project_key1, some_bucket(), None).unwrap();
        aggregator.merge(project_key2, some_bucket(), None).unwrap();

        assert_eq!(aggregator.buckets.len(), 2);
    }

    #[test]
    fn test_cost_tracker() {
        let project_key1 = ProjectKey::parse("a94ae32be2584e0bbd7a4cbb95971fed").unwrap();
        let project_key2 = ProjectKey::parse("a94ae32be2584e0bbd7a4cbb95971fee").unwrap();
        let project_key3 = ProjectKey::parse("a94ae32be2584e0bbd7a4cbb95971fef").unwrap();
        let mut cost_tracker = CostTracker::default();
        insta::assert_debug_snapshot!(cost_tracker, @r#"
        CostTracker {
            total_cost: 0,
            cost_per_project_key: {},
        }
        "#);
        cost_tracker.add_cost(project_key1, 100);
        insta::assert_debug_snapshot!(cost_tracker, @r#"
        CostTracker {
            total_cost: 100,
            cost_per_project_key: {
                ProjectKey("a94ae32be2584e0bbd7a4cbb95971fed"): 100,
            },
        }
        "#);
        cost_tracker.add_cost(project_key2, 200);
        insta::assert_debug_snapshot!(cost_tracker, @r#"
        CostTracker {
            total_cost: 300,
            cost_per_project_key: {
                ProjectKey("a94ae32be2584e0bbd7a4cbb95971fed"): 100,
                ProjectKey("a94ae32be2584e0bbd7a4cbb95971fee"): 200,
            },
        }
        "#);
        // Unknown project: Will log error, but not crash
        cost_tracker.subtract_cost(project_key3, 666);
        insta::assert_debug_snapshot!(cost_tracker, @r#"
        CostTracker {
            total_cost: 300,
            cost_per_project_key: {
                ProjectKey("a94ae32be2584e0bbd7a4cbb95971fed"): 100,
                ProjectKey("a94ae32be2584e0bbd7a4cbb95971fee"): 200,
            },
        }
        "#);
        // Subtract too much: Will log error, but not crash
        cost_tracker.subtract_cost(project_key1, 666);
        insta::assert_debug_snapshot!(cost_tracker, @r#"
        CostTracker {
            total_cost: 200,
            cost_per_project_key: {
                ProjectKey("a94ae32be2584e0bbd7a4cbb95971fee"): 200,
            },
        }
        "#);
        cost_tracker.subtract_cost(project_key2, 20);
        insta::assert_debug_snapshot!(cost_tracker, @r#"
        CostTracker {
            total_cost: 180,
            cost_per_project_key: {
                ProjectKey("a94ae32be2584e0bbd7a4cbb95971fee"): 180,
            },
        }
        "#);
        cost_tracker.subtract_cost(project_key2, 180);
        insta::assert_debug_snapshot!(cost_tracker, @r#"
        CostTracker {
            total_cost: 0,
            cost_per_project_key: {},
        }
        "#);
    }

    #[test]
    fn test_aggregator_cost_tracking() {
        // Make sure that the right cost is added / subtracted
        let mut aggregator = Aggregator::new(test_config());
        let project_key = ProjectKey::parse("a94ae32be2584e0bbd7a4cbb95971fed").unwrap();

        let bucket = Bucket {
            timestamp: UnixTimestamp::from_secs(999994711),
            width: 0,
            name: "c:transactions/foo@none".to_owned(),
            value: BucketValue::counter(42.),
            tags: BTreeMap::new(),
        };
        let bucket_key = BucketKey {
            project_key,
            timestamp: UnixTimestamp::now(),
            metric_name: "c:transactions/foo@none".to_owned(),
            tags: BTreeMap::new(),
        };
        let fixed_cost = bucket_key.cost() + mem::size_of::<BucketValue>();
        for (metric_name, metric_value, expected_added_cost) in [
            (
                "c:transactions/foo@none",
                BucketValue::counter(42.),
                fixed_cost,
            ),
            ("c:transactions/foo@none", BucketValue::counter(42.), 0), // counters have constant size
            (
                "s:transactions/foo@none",
                BucketValue::set(123),
                fixed_cost + 4,
            ), // Added a new bucket + 1 element
            ("s:transactions/foo@none", BucketValue::set(123), 0), // Same element in set, no change
            ("s:transactions/foo@none", BucketValue::set(456), 4), // Different element in set -> +4
            (
                "d:transactions/foo@none",
                BucketValue::distribution(1.0),
                fixed_cost + 8,
            ), // New bucket + 1 element
            ("d:transactions/foo@none", BucketValue::distribution(1.0), 8), // duplicate element
            ("d:transactions/foo@none", BucketValue::distribution(2.0), 8), // 1 new element
            (
                "g:transactions/foo@none",
                BucketValue::gauge(0.3),
                fixed_cost,
            ), // New bucket
            ("g:transactions/foo@none", BucketValue::gauge(0.2), 0), // gauge has constant size
        ] {
            let mut bucket = bucket.clone();
            bucket.value = metric_value;
            bucket.name = metric_name.to_string();

            let current_cost = aggregator.cost_tracker.total_cost;
            aggregator.merge(project_key, bucket, None).unwrap();
            let total_cost = aggregator.cost_tracker.total_cost;
            assert_eq!(total_cost, current_cost + expected_added_cost);
        }

        aggregator.pop_flush_buckets(false);
        assert_eq!(aggregator.cost_tracker.total_cost, 0);
    }

    #[test]
    fn test_get_bucket_timestamp_overflow() {
        let config = AggregatorConfig {
            bucket_interval: 10,
            initial_delay: 0,
            debounce_delay: 0,
            ..Default::default()
        };

        assert!(matches!(
            config
                .get_bucket_timestamp(UnixTimestamp::from_secs(u64::MAX), 2)
                .unwrap_err()
                .kind,
            AggregateMetricsErrorKind::InvalidTimestamp(_)
        ));
    }

    #[test]
    fn test_get_bucket_timestamp_zero() {
        let config = AggregatorConfig {
            bucket_interval: 10,
            initial_delay: 0,
            debounce_delay: 0,
            ..Default::default()
        };

        let now = UnixTimestamp::now().as_secs();
        let rounded_now = UnixTimestamp::from_secs(now / 10 * 10);
        assert_eq!(
            config
                .get_bucket_timestamp(UnixTimestamp::from_secs(now), 0)
                .unwrap(),
            rounded_now
        );
    }

    #[test]
    fn test_get_bucket_timestamp_multiple() {
        let config = AggregatorConfig {
            bucket_interval: 10,
            initial_delay: 0,
            debounce_delay: 0,
            ..Default::default()
        };

        let rounded_now = UnixTimestamp::now().as_secs() / 10 * 10;
        let now = rounded_now + 3;
        assert_eq!(
            config
                .get_bucket_timestamp(UnixTimestamp::from_secs(now), 20)
                .unwrap()
                .as_secs(),
            rounded_now + 10
        );
    }

    #[test]
    fn test_get_bucket_timestamp_non_multiple() {
        let config = AggregatorConfig {
            bucket_interval: 10,
            initial_delay: 0,
            debounce_delay: 0,
            ..Default::default()
        };

        let rounded_now = UnixTimestamp::now().as_secs() / 10 * 10;
        let now = rounded_now + 3;
        assert_eq!(
            config
                .get_bucket_timestamp(UnixTimestamp::from_secs(now), 23)
                .unwrap()
                .as_secs(),
            rounded_now + 10
        );
    }

    #[test]
    fn test_validate_bucket_key_chars() {
        let project_key = ProjectKey::parse("a94ae32be2584e0bbd7a4cbb95971fee").unwrap();

        let bucket_key = BucketKey {
            project_key,
            timestamp: UnixTimestamp::now(),
            metric_name: "c:transactions/hergus.bergus".to_owned(),
            tags: {
                let mut tags = BTreeMap::new();
                // There are some SDKs which mess up content encodings, and interpret the raw bytes
                // of an UTF-16 string as UTF-8. Leading to ASCII
                // strings getting null-bytes interleaved.
                //
                // Somehow those values end up as release tag in sessions, while in error events we
                // haven't observed this malformed encoding. We believe it's slightly better to
                // strip out NUL-bytes instead of dropping the tag such that those values line up
                // again across sessions and events. Should that cause too high cardinality we'll
                // have to drop tags.
                //
                // Note that releases are validated separately against much stricter character set,
                // but the above idea should still apply to other tags.
                tags.insert(
                    "is_it_garbage".to_owned(),
                    "a\0b\0s\0o\0l\0u\0t\0e\0l\0y".to_owned(),
                );
                tags.insert("another\0garbage".to_owned(), "bye".to_owned());
                tags
            },
        };

        let mut bucket_key = Aggregator::validate_bucket_key(bucket_key, &test_config()).unwrap();

        assert_eq!(bucket_key.tags.len(), 1);
        assert_eq!(
            bucket_key.tags.get("is_it_garbage"),
            Some(&"absolutely".to_owned())
        );
        assert_eq!(bucket_key.tags.get("another\0garbage"), None);

        bucket_key.metric_name = "hergus\0bergus".to_owned();
        Aggregator::validate_bucket_key(bucket_key, &test_config()).unwrap_err();
    }

    #[test]
    fn test_validate_bucket_key_str_lens() {
        relay_test::setup();
        let project_key = ProjectKey::parse("a94ae32be2584e0bbd7a4cbb95971fee").unwrap();

        let short_metric = BucketKey {
            project_key,
            timestamp: UnixTimestamp::now(),
            metric_name: "c:transactions/a_short_metric".to_owned(),
            tags: BTreeMap::new(),
        };
        assert!(Aggregator::validate_bucket_key(short_metric, &test_config()).is_ok());

        let long_metric = BucketKey {
            project_key,
            timestamp: UnixTimestamp::now(),
            metric_name: "c:transactions/long_name_a_very_long_name_its_super_long_really_but_like_super_long_probably_the_longest_name_youve_seen_and_even_the_longest_name_ever_its_extremly_long_i_cant_tell_how_long_it_is_because_i_dont_have_that_many_fingers_thus_i_cant_count_the_many_characters_this_long_name_is".to_owned(),
            tags: BTreeMap::new(),
        };
        let validation = Aggregator::validate_bucket_key(long_metric, &test_config());

        assert!(matches!(
            validation.unwrap_err(),
            AggregateMetricsError {
                kind: AggregateMetricsErrorKind::InvalidStringLength(_)
            }
        ));

        let short_metric_long_tag_key = BucketKey {
            project_key,
            timestamp: UnixTimestamp::now(),
            metric_name: "c:transactions/a_short_metric_with_long_tag_key".to_owned(),
            tags: BTreeMap::from([("i_run_out_of_creativity_so_here_we_go_Lorem_Ipsum_is_simply_dummy_text_of_the_printing_and_typesetting_industry_Lorem_Ipsum_has_been_the_industrys_standard_dummy_text_ever_since_the_1500s_when_an_unknown_printer_took_a_galley_of_type_and_scrambled_it_to_make_a_type_specimen_book".into(), "tag_value".into())]),
        };
        let validation =
            Aggregator::validate_bucket_key(short_metric_long_tag_key, &test_config()).unwrap();
        assert_eq!(validation.tags.len(), 0);

        let short_metric_long_tag_value = BucketKey {
            project_key,
            timestamp: UnixTimestamp::now(),
            metric_name: "c:transactions/a_short_metric_with_long_tag_value".to_owned(),
            tags: BTreeMap::from([("tag_key".into(), "i_run_out_of_creativity_so_here_we_go_Lorem_Ipsum_is_simply_dummy_text_of_the_printing_and_typesetting_industry_Lorem_Ipsum_has_been_the_industrys_standard_dummy_text_ever_since_the_1500s_when_an_unknown_printer_took_a_galley_of_type_and_scrambled_it_to_make_a_type_specimen_book".into())]),
        };
        let validation =
            Aggregator::validate_bucket_key(short_metric_long_tag_value, &test_config()).unwrap();
        assert_eq!(validation.tags.len(), 0);
    }

    #[test]
    fn test_validate_tag_values_special_chars() {
        relay_test::setup();
        let project_key = ProjectKey::parse("a94ae32be2584e0bbd7a4cbb95971fee").unwrap();

        let tag_value = "x".repeat(199) + "ø";
        assert_eq!(tag_value.chars().count(), 200); // Should be allowed
        let short_metric = BucketKey {
            project_key,
            timestamp: UnixTimestamp::now(),
            metric_name: "c:transactions/a_short_metric".to_owned(),
            tags: BTreeMap::from([("foo".into(), tag_value.clone())]),
        };
        let validated_bucket = Aggregator::validate_metric_tags(short_metric, &test_config());
        assert_eq!(validated_bucket.tags["foo"], tag_value);
    }

    #[test]
    fn test_aggregator_cost_enforcement_total() {
        let bucket = Bucket {
            timestamp: UnixTimestamp::from_secs(999994711),
            width: 0,
            name: "c:transactions/foo".to_owned(),
            value: BucketValue::counter(42.),
            tags: BTreeMap::new(),
        };

        let mut aggregator = Aggregator::new(test_config());
        let project_key = ProjectKey::parse("a94ae32be2584e0bbd7a4cbb95971fed").unwrap();

        aggregator
            .merge(project_key, bucket.clone(), Some(1))
            .unwrap();

        assert_eq!(
            aggregator
                .merge(project_key, bucket, Some(1))
                .unwrap_err()
                .kind,
            AggregateMetricsErrorKind::TotalLimitExceeded
        );
    }

    #[test]
    fn test_aggregator_cost_enforcement_project() {
        relay_test::setup();
        let mut config = test_config();
        config.max_project_key_bucket_bytes = Some(1);

        let bucket = Bucket {
            timestamp: UnixTimestamp::from_secs(999994711),
            width: 0,
            name: "c:transactions/foo".to_owned(),
            value: BucketValue::counter(42.),
            tags: BTreeMap::new(),
        };

        let mut aggregator = Aggregator::new(config);
        let project_key = ProjectKey::parse("a94ae32be2584e0bbd7a4cbb95971fed").unwrap();

        aggregator.merge(project_key, bucket.clone(), None).unwrap();
        assert_eq!(
            aggregator
                .merge(project_key, bucket, None)
                .unwrap_err()
                .kind,
            AggregateMetricsErrorKind::ProjectLimitExceeded
        );
    }

    #[test]
    fn test_parse_shift_key() {
        let json = r#"{"shift_key": "bucket"}"#;
        let parsed: AggregatorConfig = serde_json::from_str(json).unwrap();
        assert!(matches!(parsed.shift_key, ShiftKey::Bucket));
    }

    #[test]
    fn test_capped_iter_empty() {
        let buckets = vec![];

        let mut iter = CappedBucketIter::new(buckets.into_iter(), 200);
        assert!(iter.next().is_none());
    }

    #[test]
    fn test_capped_iter_single() {
        let json = r#"[
          {
            "name": "endpoint.response_time",
            "unit": "millisecond",
            "value": [36, 49, 57, 68],
            "type": "d",
            "timestamp": 1615889440,
            "width": 10,
            "tags": {
                "route": "user_index"
            }
          }
        ]"#;

        let buckets = serde_json::from_str::<Vec<Bucket>>(json).unwrap();

        let mut iter = CappedBucketIter::new(buckets.into_iter(), 200);
        let batch = iter.next().unwrap();
        assert_eq!(batch.len(), 1);

        assert!(iter.next().is_none());
    }

    #[test]
    fn test_capped_iter_split() {
        let json = r#"[
          {
            "name": "endpoint.response_time",
            "unit": "millisecond",
            "value": [1, 1, 1, 1],
            "type": "d",
            "timestamp": 1615889440,
            "width": 10,
            "tags": {
                "route": "user_index"
            }
          }
        ]"#;

        let buckets = serde_json::from_str::<Vec<Bucket>>(json).unwrap();

        // 58 is a magic number obtained by experimentation that happens to split this bucket
        let mut iter = CappedBucketIter::new(buckets.into_iter(), 108);
        let batch1 = iter.next().unwrap();
        assert_eq!(batch1.len(), 1);

        match batch1.first().unwrap().value {
            BucketValue::Distribution(ref dist) => assert_eq!(dist.len(), 2),
            _ => unreachable!(),
        }

        let batch2 = iter.next().unwrap();
        assert_eq!(batch2.len(), 1);

        match batch2.first().unwrap().value {
            BucketValue::Distribution(ref dist) => assert_eq!(dist.len(), 2),
            _ => unreachable!(),
        }

        assert!(iter.next().is_none());
    }

    fn test_capped_iter_completeness(max_flush_bytes: usize, expected_elements: usize) {
        let json = r#"[
          {
            "name": "endpoint.response_time",
            "unit": "millisecond",
            "value": [1, 1, 1, 1],
            "type": "d",
            "timestamp": 1615889440,
            "width": 10,
            "tags": {
                "route": "user_index"
            }
          }
        ]"#;

        let buckets = serde_json::from_str::<Vec<Bucket>>(json).unwrap();

        let mut iter = CappedBucketIter::new(buckets.into_iter(), max_flush_bytes);
        let batches = iter
            .by_ref()
            .take(expected_elements + 1)
            .collect::<Vec<_>>();
        assert!(
            batches.len() <= expected_elements,
            "Cannot have more buckets than individual values"
        );
        let total_elements: usize = batches.into_iter().flatten().map(|x| x.value.len()).sum();
        assert_eq!(total_elements, expected_elements);
    }

    #[test]
    fn test_capped_iter_completeness_0() {
        test_capped_iter_completeness(0, 0);
    }

    #[test]
    fn test_capped_iter_completeness_90() {
        // This would cause an infinite loop.
        test_capped_iter_completeness(90, 0);
    }

    #[test]
    fn test_capped_iter_completeness_100() {
        test_capped_iter_completeness(100, 4);
    }
}<|MERGE_RESOLUTION|>--- conflicted
+++ resolved
@@ -117,6 +117,24 @@
             let buckets = agg.pop_flush_buckets(force);
             (agg.name(), buckets)
         })
+    }
+}
+
+impl Drop for AggregatorRouter {
+    fn drop(&mut self) {
+        for agg in self.aggregators_mut() {
+            let remaining_buckets = agg.bucket_count();
+            if remaining_buckets > 0 {
+                relay_log::error!(
+                    tags.aggregator = agg.name(),
+                    "metrics aggregator dropping {remaining_buckets} buckets"
+                );
+                relay_statsd::metric!(
+                    counter(MetricCounters::BucketsDropped) += remaining_buckets as i64,
+                    aggregator = agg.name(),
+                );
+            }
+        }
     }
 }
 
@@ -720,7 +738,7 @@
     }
 
     /// Like [`Self::new`], but with a provided name.
-    pub(crate) fn named(name: String, config: AggregatorConfig) -> Self {
+    pub fn named(name: String, config: AggregatorConfig) -> Self {
         Self {
             name,
             config,
@@ -1096,53 +1114,6 @@
             }
         }
     }
-<<<<<<< HEAD
-=======
-
-    /// Split buckets into N logical partitions, determined by the bucket key.
-    pub fn partition_buckets(
-        &self,
-        buckets: Vec<HashedBucket>,
-        flush_partitions: Option<u64>,
-    ) -> BTreeMap<Option<u64>, Vec<Bucket>> {
-        let flush_partitions = match flush_partitions {
-            None => {
-                return BTreeMap::from([(None, buckets.into_iter().map(|x| x.bucket).collect())]);
-            }
-            Some(x) => x.max(1), // handle 0,
-        };
-        let mut partitions = BTreeMap::<_, Vec<Bucket>>::new();
-        for bucket in buckets {
-            let partition_key = bucket.hashed_key % flush_partitions;
-            partitions
-                .entry(Some(partition_key))
-                .or_default()
-                .push(bucket.bucket);
-
-            // Log the distribution of buckets over partition key
-            relay_statsd::metric!(
-                histogram(MetricHistograms::PartitionKeys) = partition_key as f64,
-                aggregator = &self.name,
-            );
-        }
-        partitions
-    }
-
-    /// Create a new aggregator.
-    pub fn new(config: AggregatorConfig) -> Self {
-        Self::named("default".to_owned(), config)
-    }
-
-    /// Like [`Self::new`], but with a provided name.
-    pub fn named(name: String, config: AggregatorConfig) -> Self {
-        Self {
-            name,
-            config,
-            buckets: HashMap::new(),
-            cost_tracker: CostTracker::default(),
-        }
-    }
->>>>>>> b1bfdf3b
 }
 
 impl fmt::Debug for Aggregator {
@@ -1152,22 +1123,6 @@
             .field("buckets", &self.buckets)
             .field("receiver", &format_args!("Recipient<FlushBuckets>"))
             .finish()
-    }
-}
-
-impl Drop for Aggregator {
-    fn drop(&mut self) {
-        let remaining_buckets = self.bucket_count();
-        if remaining_buckets > 0 {
-            relay_log::error!(
-                tags.aggregator = self.name(),
-                "metrics aggregator dropping {remaining_buckets} buckets"
-            );
-            relay_statsd::metric!(
-                counter(MetricCounters::BucketsDropped) += remaining_buckets as i64,
-                aggregator = self.name(),
-            );
-        }
     }
 }
 
